<!DOCTYPE html>
<html lang="en">
    <!--
      Licensed to the Apache Software Foundation (ASF) under one or more
      contributor license agreements.  See the NOTICE file distributed with
      this work for additional information regarding copyright ownership.
      The ASF licenses this file to You under the Apache License, Version 2.0
      (the "License"); you may not use this file except in compliance with
      the License.  You may obtain a copy of the License at
          http://www.apache.org/licenses/LICENSE-2.0
      Unless required by applicable law or agreed to in writing, software
      distributed under the License is distributed on an "AS IS" BASIS,
      WITHOUT WARRANTIES OR CONDITIONS OF ANY KIND, either express or implied.
      See the License for the specific language governing permissions and
      limitations under the License.
    -->
    <head>
        <meta charset="utf-8" />
        <title>IdentifyMimeType</title>

        <link rel="stylesheet" href="../../css/component-usage.css" type="text/css" />
    </head>

    <body>
        <p>
            <strong>Modifies Attributes:</strong>
        </p>
<<<<<<< HEAD
        <table>
            <thead>
                <tr>
                    <th>Attribute Name</th>
                    <th>Description</th>
                </tr>
            </thead>
            <tbody>
                <tr>
                    <td>mime.type</td>
                    <td>This Processor sets the FlowFile's mime.type attribute to the detected MIME Type. If unable to detect
                        the MIME Type, the attribute's value will be set to <code>application/octet-stream</code>.</td>
                </tr>
            </tbody>
        </table>
    </body>
=======

        <p>The following MIME Types are detected:
        </p>
        <ul>
            <li>application/gzip</li>
            <li>application/bzip2</li>
            <li>application/flowfile-v3</li>
            <li>application/flowfile-v1 (requires Identify TAR be set to true)</li>
            <li>application/xml</li>
            <li>video/mp4</li>
            <li>video/x-m4v</li>
            <li>video/mp4a-latm</li>
            <li>video/quicktime</li>
            <li>video/mpeg</li>
            <li>audio/wav</li>
            <li>audio/mp3</li>
            <li>image/bmp</li>
            <li>image/png</li>
            <li>image/jpg</li>
            <li>image/gif</li>
            <li>image/tif</li>
            <li>application/vnd.ms-works</li>
            <li>application/msexcel</li>
            <li>application/mspowerpoint</li>
            <li>application/msaccess</li>
            <li>application/x-ms-wmv</li>
            <li>application/pdf</li>
            <li>application/x-rpm</li>
            <li>application/tar</li>
            <li>application/x-7z-compressed</li>
            <li>application/java-archive</li>
            <li>application/zip</li>
            <li>application/x-lzh</li>
        </ul>
</body>
>>>>>>> ac8cb85c
</html><|MERGE_RESOLUTION|>--- conflicted
+++ resolved
@@ -25,24 +25,6 @@
         <p>
             <strong>Modifies Attributes:</strong>
         </p>
-<<<<<<< HEAD
-        <table>
-            <thead>
-                <tr>
-                    <th>Attribute Name</th>
-                    <th>Description</th>
-                </tr>
-            </thead>
-            <tbody>
-                <tr>
-                    <td>mime.type</td>
-                    <td>This Processor sets the FlowFile's mime.type attribute to the detected MIME Type. If unable to detect
-                        the MIME Type, the attribute's value will be set to <code>application/octet-stream</code>.</td>
-                </tr>
-            </tbody>
-        </table>
-    </body>
-=======
 
         <p>The following MIME Types are detected:
         </p>
@@ -78,5 +60,4 @@
             <li>application/x-lzh</li>
         </ul>
 </body>
->>>>>>> ac8cb85c
 </html>