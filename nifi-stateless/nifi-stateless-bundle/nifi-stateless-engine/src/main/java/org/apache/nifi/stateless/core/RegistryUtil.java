/*
 * Licensed to the Apache Software Foundation (ASF) under one or more
 * contributor license agreements.  See the NOTICE file distributed with
 * this work for additional information regarding copyright ownership.
 * The ASF licenses this file to You under the Apache License, Version 2.0
 * (the "License"); you may not use this file except in compliance with
 * the License.  You may obtain a copy of the License at
 *
 *     http://www.apache.org/licenses/LICENSE-2.0
 *
 * Unless required by applicable law or agreed to in writing, software
 * distributed under the License is distributed on an "AS IS" BASIS,
 * WITHOUT WARRANTIES OR CONDITIONS OF ANY KIND, either express or implied.
 * See the License for the specific language governing permissions and
 * limitations under the License.
 */
package org.apache.nifi.stateless.core;

import org.apache.nifi.authorization.user.NiFiUser;
import org.apache.nifi.registry.client.FlowClient;
import org.apache.nifi.registry.client.FlowSnapshotClient;
import org.apache.nifi.registry.client.NiFiRegistryClient;
import org.apache.nifi.registry.client.NiFiRegistryClientConfig;
import org.apache.nifi.registry.client.NiFiRegistryException;
import org.apache.nifi.registry.client.impl.JerseyNiFiRegistryClient;
import org.apache.nifi.flow.VersionedFlowCoordinates;
import org.apache.nifi.registry.flow.VersionedFlowSnapshot;
import org.apache.nifi.flow.VersionedProcessGroup;
import org.slf4j.Logger;
import org.slf4j.LoggerFactory;

import javax.net.ssl.SSLContext;
import java.net.URL;
import java.io.IOException;
import java.net.URI;
import java.util.concurrent.TimeUnit;

public class RegistryUtil {
    private static final Logger logger = LoggerFactory.getLogger(RegistryUtil.class);

    private final String registryUrl;
    private NiFiRegistryClient registryClient;
    private final SSLContext sslContext;

    public RegistryUtil(final NiFiRegistryClient registryClient, final String registryUrl, final SSLContext sslContext) {
        this.registryClient = registryClient;
        this.registryUrl = registryUrl;
        this.sslContext = sslContext;
    }

    public RegistryUtil(final String registryUrl, final SSLContext sslContext) {
        this.registryUrl = registryUrl;
        this.sslContext = sslContext;
    }

    public VersionedFlowSnapshot getFlowByID(String bucketID, String flowID) throws IOException, NiFiRegistryException {
        return getFlowByID(bucketID, flowID, -1);
    }

    public VersionedFlowSnapshot getFlowByID(String bucketID, String flowID, int versionID) throws IOException, NiFiRegistryException {
        if (versionID == -1) {
            // TODO: Have to support providing some sort of user
            versionID = getLatestVersion(bucketID, flowID, null);
        }

        logger.debug("Fetching flow Bucket={}, Flow={}, Version={}, FetchRemoteFlows=true", bucketID, flowID, versionID);
        final long start = System.nanoTime();
        final VersionedFlowSnapshot snapshot = getFlowContents(bucketID, flowID, versionID, true, null);
        final long millis = TimeUnit.NANOSECONDS.toMillis(System.nanoTime() - start);
        logger.info("Successfully fetched flow from registry in {} millis", millis);

        return snapshot;
    }

    private int getLatestVersion(final String bucketId, final String flowId, final NiFiUser user) throws IOException, NiFiRegistryException {
        return (int) getFlowClient(user).get(bucketId, flowId).getVersionCount();
    }

    private FlowClient getFlowClient(final NiFiUser user) {
        final String identity = getIdentity(user);
        final NiFiRegistryClient registryClient = getRegistryClient();
        final FlowClient flowClient = identity == null ? registryClient.getFlowClient() : registryClient.getFlowClient(identity);
        return flowClient;
    }

    private FlowSnapshotClient getFlowSnapshotClient(final NiFiUser user) {
        final String identity = getIdentity(user);
        final NiFiRegistryClient registryClient = getRegistryClient();
        final FlowSnapshotClient snapshotClient = identity == null ? registryClient.getFlowSnapshotClient() : registryClient.getFlowSnapshotClient(identity);
        return snapshotClient;
    }

    private synchronized NiFiRegistryClient getRegistryClient() {
        if (registryClient != null) {
            return registryClient;
        }

        final NiFiRegistryClientConfig config = new NiFiRegistryClientConfig.Builder()
            .connectTimeout(30000)
            .readTimeout(30000)
            .sslContext(sslContext)
            .baseUrl(registryUrl)
            .build();

        registryClient = new JerseyNiFiRegistryClient.Builder()
            .config(config)
            .build();

        return registryClient;
    }

    private String getIdentity(final NiFiUser user) {
        return (user == null || user.isAnonymous()) ? null : user.getIdentity();
    }

    public VersionedFlowSnapshot getFlowContents(final String bucketId, final String flowId, final int version, final boolean fetchRemoteFlows, final NiFiUser user)
        throws IOException, NiFiRegistryException {

        final FlowSnapshotClient snapshotClient = getFlowSnapshotClient(user);
        final VersionedFlowSnapshot flowSnapshot = snapshotClient.get(bucketId, flowId, version);

        if (fetchRemoteFlows) {
            final VersionedProcessGroup contents = flowSnapshot.getFlowContents();
            for (final VersionedProcessGroup child : contents.getProcessGroups()) {
                populateVersionedContentsRecursively(child, user);
            }
        }

        return flowSnapshot;
    }

    protected String getBaseRegistryUrl(String storageLocation) {
        URI uri = URI.create(storageLocation);
        return String.format("%s://%s",uri.getScheme(), uri.getAuthority());
    }

    private void populateVersionedContentsRecursively(final VersionedProcessGroup group, final NiFiUser user) throws NiFiRegistryException, IOException {
        if (group == null) {
            return;
        }

        final VersionedFlowCoordinates coordinates = group.getVersionedFlowCoordinates();
        if (coordinates != null) {
<<<<<<< HEAD
            final String registryUrl = getBaseRegistryUrl(coordinates.getStorageLocation());
=======
            URL storageLocation = new URL(coordinates.getStorageLocation());
            final String registryUrl = storageLocation.getProtocol()+"://"+storageLocation.getAuthority();
>>>>>>> b4360cc6
            final String bucketId = coordinates.getBucketId();
            final String flowId = coordinates.getFlowId();
            final int version = coordinates.getVersion();

            final RegistryUtil subFlowUtil = new RegistryUtil(registryClient, registryUrl, sslContext);
            final VersionedFlowSnapshot snapshot = subFlowUtil.getFlowByID(bucketId, flowId, version);
            final VersionedProcessGroup contents = snapshot.getFlowContents();

            group.setComments(contents.getComments());
            group.setConnections(contents.getConnections());
            group.setControllerServices(contents.getControllerServices());
            group.setFunnels(contents.getFunnels());
            group.setInputPorts(contents.getInputPorts());
            group.setLabels(contents.getLabels());
            group.setOutputPorts(contents.getOutputPorts());
            group.setProcessGroups(contents.getProcessGroups());
            group.setProcessors(contents.getProcessors());
            group.setRemoteProcessGroups(contents.getRemoteProcessGroups());
            group.setVariables(contents.getVariables());
            group.setFlowFileConcurrency(contents.getFlowFileConcurrency());
            group.setFlowFileOutboundPolicy(contents.getFlowFileOutboundPolicy());
            group.setDefaultFlowFileExpiration(contents.getDefaultFlowFileExpiration());
            group.setDefaultBackPressureObjectThreshold(contents.getDefaultBackPressureObjectThreshold());
            group.setDefaultBackPressureDataSizeThreshold(contents.getDefaultBackPressureDataSizeThreshold());
            group.setLogFileSuffix(contents.getLogFileSuffix());
            coordinates.setLatest(snapshot.isLatest());
        }

        for (final VersionedProcessGroup child : group.getProcessGroups()) {
            populateVersionedContentsRecursively(child, user);
        }
    }
}<|MERGE_RESOLUTION|>--- conflicted
+++ resolved
@@ -141,12 +141,7 @@
 
         final VersionedFlowCoordinates coordinates = group.getVersionedFlowCoordinates();
         if (coordinates != null) {
-<<<<<<< HEAD
             final String registryUrl = getBaseRegistryUrl(coordinates.getStorageLocation());
-=======
-            URL storageLocation = new URL(coordinates.getStorageLocation());
-            final String registryUrl = storageLocation.getProtocol()+"://"+storageLocation.getAuthority();
->>>>>>> b4360cc6
             final String bucketId = coordinates.getBucketId();
             final String flowId = coordinates.getFlowId();
             final int version = coordinates.getVersion();
