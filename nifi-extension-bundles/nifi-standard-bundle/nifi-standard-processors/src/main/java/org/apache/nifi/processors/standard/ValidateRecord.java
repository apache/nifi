/*
 * Licensed to the Apache Software Foundation (ASF) under one or more
 * contributor license agreements.  See the NOTICE file distributed with
 * this work for additional information regarding copyright ownership.
 * The ASF licenses this file to You under the Apache License, Version 2.0
 * (the "License"); you may not use this file except in compliance with
 * the License.  You may obtain a copy of the License at
 *
 *     http://www.apache.org/licenses/LICENSE-2.0
 *
 * Unless required by applicable law or agreed to in writing, software
 * distributed under the License is distributed on an "AS IS" BASIS,
 * WITHOUT WARRANTIES OR CONDITIONS OF ANY KIND, either express or implied.
 * See the License for the specific language governing permissions and
 * limitations under the License.
 */

package org.apache.nifi.processors.standard;


import org.apache.avro.Schema;
import org.apache.avro.Schema.Parser;
import org.apache.nifi.annotation.behavior.InputRequirement;
import org.apache.nifi.annotation.behavior.InputRequirement.Requirement;
import org.apache.nifi.annotation.behavior.SideEffectFree;
import org.apache.nifi.annotation.behavior.SupportsBatching;
import org.apache.nifi.annotation.behavior.WritesAttribute;
import org.apache.nifi.annotation.behavior.WritesAttributes;
import org.apache.nifi.annotation.documentation.CapabilityDescription;
import org.apache.nifi.annotation.documentation.Tags;
import org.apache.nifi.avro.AvroTypeUtil;
import org.apache.nifi.components.AllowableValue;
import org.apache.nifi.components.PropertyDescriptor;
import org.apache.nifi.components.ValidationContext;
import org.apache.nifi.components.ValidationResult;
import org.apache.nifi.expression.ExpressionLanguageScope;
import org.apache.nifi.flowfile.FlowFile;
import org.apache.nifi.flowfile.attributes.CoreAttributes;
import org.apache.nifi.migration.PropertyConfiguration;
import org.apache.nifi.processor.AbstractProcessor;
import org.apache.nifi.processor.ProcessContext;
import org.apache.nifi.processor.ProcessSession;
import org.apache.nifi.processor.Relationship;
import org.apache.nifi.processor.exception.ProcessException;
import org.apache.nifi.processor.util.StandardValidators;
import org.apache.nifi.schema.access.SchemaField;
import org.apache.nifi.schema.access.SchemaNotFoundException;
import org.apache.nifi.schema.validation.SchemaValidationContext;
import org.apache.nifi.schema.validation.StandardSchemaValidator;
import org.apache.nifi.schemaregistry.services.SchemaRegistry;
import org.apache.nifi.serialization.MalformedRecordException;
import org.apache.nifi.serialization.RecordReader;
import org.apache.nifi.serialization.RecordReaderFactory;
import org.apache.nifi.serialization.RecordSetWriter;
import org.apache.nifi.serialization.RecordSetWriterFactory;
import org.apache.nifi.serialization.WriteResult;
import org.apache.nifi.serialization.record.RawRecordWriter;
import org.apache.nifi.serialization.record.Record;
import org.apache.nifi.serialization.record.RecordSchema;
import org.apache.nifi.serialization.record.SchemaIdentifier;
import org.apache.nifi.serialization.record.validation.RecordSchemaValidator;
import org.apache.nifi.serialization.record.validation.SchemaValidationResult;
import org.apache.nifi.serialization.record.validation.ValidationError;

import java.io.IOException;
import java.io.InputStream;
import java.io.OutputStream;
import java.util.Collection;
import java.util.Collections;
import java.util.HashMap;
import java.util.HashSet;
import java.util.List;
import java.util.Map;
import java.util.Optional;
import java.util.Set;

import static org.apache.nifi.schema.access.SchemaAccessUtils.SCHEMA_BRANCH_NAME;
import static org.apache.nifi.schema.access.SchemaAccessUtils.SCHEMA_NAME;
import static org.apache.nifi.schema.access.SchemaAccessUtils.SCHEMA_NAME_PROPERTY;
import static org.apache.nifi.schema.access.SchemaAccessUtils.SCHEMA_REGISTRY;
import static org.apache.nifi.schema.access.SchemaAccessUtils.SCHEMA_TEXT;
import static org.apache.nifi.schema.access.SchemaAccessUtils.SCHEMA_TEXT_PROPERTY;
import static org.apache.nifi.schema.access.SchemaAccessUtils.SCHEMA_VERSION;

@SideEffectFree
@SupportsBatching
@InputRequirement(Requirement.INPUT_REQUIRED)
@Tags({"record", "schema", "validate"})
@CapabilityDescription("Validates the Records of an incoming FlowFile against a given schema. All records that adhere to the schema are routed to the \"valid\" relationship while "
    + "records that do not adhere to the schema are routed to the \"invalid\" relationship. It is therefore possible for a single incoming FlowFile to be split into two individual "
    + "FlowFiles if some records are valid according to the schema and others are not. Any FlowFile that is routed to the \"invalid\" relationship will emit a ROUTE Provenance Event "
    + "with the Details field populated to explain why records were invalid. In addition, to gain further explanation of why records were invalid, DEBUG-level logging can be enabled "
    + "for the \"org.apache.nifi.processors.standard.ValidateRecord\" logger.")
@WritesAttributes({
    @WritesAttribute(attribute = "mime.type", description = "Sets the mime.type attribute to the MIME Type specified by the Record Writer"),
    @WritesAttribute(attribute = "record.count", description = "The number of records in the FlowFile routed to a relationship")
})
public class ValidateRecord extends AbstractProcessor {

    static final AllowableValue READER_SCHEMA = new AllowableValue("reader-schema", "Use Reader's Schema",
        "The schema to validate the data against is determined by asking the configured Record Reader for its schema");

    static final PropertyDescriptor RECORD_READER = new PropertyDescriptor.Builder()
        .name("record-reader")
        .displayName("Record Reader")
        .description("Specifies the Controller Service to use for reading incoming data")
        .identifiesControllerService(RecordReaderFactory.class)
        .required(true)
        .build();
    static final PropertyDescriptor RECORD_WRITER = new PropertyDescriptor.Builder()
        .name("record-writer")
        .displayName("Record Writer")
        .description("Specifies the Controller Service to use for writing out the records. "
            + "Regardless of the Controller Service schema access configuration, "
            + "the schema that is used to validate record is used to write the valid results.")
        .identifiesControllerService(RecordSetWriterFactory.class)
        .required(true)
        .build();
    static final PropertyDescriptor INVALID_RECORD_WRITER = new PropertyDescriptor.Builder()
        .name("invalid-record-writer")
        .displayName("Record Writer for Invalid Records")
        .description("If specified, this Controller Service will be used to write out any records that are invalid. "
            + "If not specified, the writer specified by the \"Record Writer\" property will be used with the schema used to read the input records. "
            + "This is useful, for example, when the configured "
            + "Record Writer cannot write data that does not adhere to its schema (as is the case with Avro) or when it is desirable to keep invalid records "
            + "in their original format while converting valid records to another format.")
        .identifiesControllerService(RecordSetWriterFactory.class)
        .required(false)
        .build();
    static final PropertyDescriptor SCHEMA_ACCESS_STRATEGY = new PropertyDescriptor.Builder()
        .name("schema-access-strategy")
        .displayName("Schema Access Strategy")
        .description("Specifies how to obtain the schema that should be used to validate records")
        .allowableValues(READER_SCHEMA, SCHEMA_NAME_PROPERTY, SCHEMA_TEXT_PROPERTY)
        .defaultValue(READER_SCHEMA.getValue())
        .required(true)
        .build();
    static final PropertyDescriptor ALLOW_EXTRA_FIELDS = new PropertyDescriptor.Builder()
        .name("allow-extra-fields")
        .displayName("Allow Extra Fields")
        .description("If the incoming data has fields that are not present in the schema, this property determines whether or not the Record is valid. "
            + "If true, the Record is still valid. If false, the Record will be invalid due to the extra fields.")
        .expressionLanguageSupported(ExpressionLanguageScope.NONE)
        .allowableValues("true", "false")
        .defaultValue("true")
        .required(true)
        .build();
    static final PropertyDescriptor STRICT_TYPE_CHECKING = new PropertyDescriptor.Builder()
        .name("strict-type-checking")
        .displayName("Strict Type Checking")
        .description("If the incoming data has a Record where a field is not of the correct type, this property determines how to handle the Record. "
            + "If true, the Record will be considered invalid. If false, the Record will be considered valid and the field will be coerced into the "
            + "correct type (if possible, according to the type coercion supported by the Record Writer). "
            + "This property controls how the data is validated against the validation schema.")
        .expressionLanguageSupported(ExpressionLanguageScope.NONE)
        .allowableValues("true", "false")
        .defaultValue("true")
        .required(true)
        .build();
    static final PropertyDescriptor COERCE_TYPES = new PropertyDescriptor.Builder()
            .name("coerce-types")
            .displayName("Force Types From Reader's Schema")
            .description("If enabled, the processor will coerce every field to the type specified in the Reader's schema. "
                + "If the value of a field cannot be coerced to the type, the field will be skipped (will not be read from the input data), "
                + "thus will not appear in the output. "
                + "If not enabled, then every field will appear in the output but their types may differ from what is "
                + "specified in the schema. For details please see the Additional Details page of the processor's Help. "
                + "This property controls how the data is read by the specified Record Reader.")
            .expressionLanguageSupported(ExpressionLanguageScope.NONE)
            .allowableValues("true", "false")
            .defaultValue("false")
            .required(true)
            .build();
    static final PropertyDescriptor VALIDATION_DETAILS_ATTRIBUTE_NAME = new PropertyDescriptor.Builder()
        .name("validation-details-attribute-name")
        .displayName("Validation Details Attribute Name")
        .description("If specified, when a validation error occurs, this attribute name will be used to leave the details. The number of characters will be limited "
            + "by the property 'Maximum Validation Details Length'.")
        .required(false)
        .expressionLanguageSupported(ExpressionLanguageScope.FLOWFILE_ATTRIBUTES)
        .addValidator(StandardValidators.ATTRIBUTE_KEY_VALIDATOR)
        .build();
    static final PropertyDescriptor MAX_VALIDATION_DETAILS_LENGTH = new PropertyDescriptor.Builder()
        .name("maximum-validation-details-length")
        .displayName("Maximum Validation Details Length")
        .description("Specifies the maximum number of characters that validation details value can have. Any characters beyond the max will be truncated. "
            + "This property is only used if 'Validation Details Attribute Name' is set")
        .required(false)
        .defaultValue("1024")
        .expressionLanguageSupported(ExpressionLanguageScope.FLOWFILE_ATTRIBUTES)
        .addValidator(StandardValidators.POSITIVE_INTEGER_VALIDATOR)
        .build();

    private static final List<PropertyDescriptor> PROPERTIES = List.of(
            RECORD_READER,
            RECORD_WRITER,
            INVALID_RECORD_WRITER,
            SCHEMA_ACCESS_STRATEGY,
            SCHEMA_REGISTRY,
            SCHEMA_NAME,
            SCHEMA_TEXT,
            ALLOW_EXTRA_FIELDS,
            STRICT_TYPE_CHECKING,
            COERCE_TYPES,
            VALIDATION_DETAILS_ATTRIBUTE_NAME,
            MAX_VALIDATION_DETAILS_LENGTH
    );

    static final Relationship REL_VALID = new Relationship.Builder()
        .name("valid")
        .description("Records that are valid according to the schema will be routed to this relationship")
        .build();
    static final Relationship REL_INVALID = new Relationship.Builder()
        .name("invalid")
        .description("Records that are not valid according to the schema will be routed to this relationship")
        .build();
    static final Relationship REL_FAILURE = new Relationship.Builder()
        .name("failure")
        .description("If the records cannot be read, validated, or written, for any reason, the original FlowFile will be routed to this relationship")
        .build();

    private static final Set<Relationship> RELATIONSHIPS = Set.of(
            REL_VALID,
            REL_INVALID,
            REL_FAILURE
    );

    @Override
    protected List<PropertyDescriptor> getSupportedPropertyDescriptors() {
<<<<<<< HEAD
        final List<PropertyDescriptor> properties = new ArrayList<>();
        properties.add(RECORD_READER);
        properties.add(RECORD_WRITER);
        properties.add(INVALID_RECORD_WRITER);
        properties.add(SCHEMA_ACCESS_STRATEGY);
        properties.add(SCHEMA_REGISTRY);
        properties.add(SCHEMA_NAME);
        properties.add(SCHEMA_BRANCH_NAME);
        properties.add(SCHEMA_VERSION);
        properties.add(SCHEMA_TEXT);
        properties.add(ALLOW_EXTRA_FIELDS);
        properties.add(STRICT_TYPE_CHECKING);
        properties.add(COERCE_TYPES);
        properties.add(VALIDATION_DETAILS_ATTRIBUTE_NAME);
        properties.add(MAX_VALIDATION_DETAILS_LENGTH);
        return properties;
=======
        return PROPERTIES;
>>>>>>> 141ca71c
    }

    @Override
    public Set<Relationship> getRelationships() {
        return RELATIONSHIPS;
    }

    @Override
    public void migrateProperties(final PropertyConfiguration config) {
        if (config.isPropertySet(SCHEMA_ACCESS_STRATEGY)) {
            config.getPropertyValue(SCHEMA_ACCESS_STRATEGY).ifPresent(value -> {
                if (value.equals("schema-name-property")) {
                    config.setProperty(SCHEMA_ACCESS_STRATEGY, SCHEMA_NAME_PROPERTY.getValue());
                }
            });
        }
    }

    @Override
    protected Collection<ValidationResult> customValidate(final ValidationContext validationContext) {
        final String schemaAccessStrategy = validationContext.getProperty(SCHEMA_ACCESS_STRATEGY).getValue();
        if (schemaAccessStrategy.equals(SCHEMA_NAME_PROPERTY.getValue())) {
            if (!validationContext.getProperty(SCHEMA_REGISTRY).isSet()) {
                return Set.of(new ValidationResult.Builder()
                    .subject("Schema Registry")
                    .valid(false)
                    .explanation("If the Schema Access Strategy is set to \"Use 'Schema Name' Property\", the Schema Registry property must also be set")
                    .build());
            }

            final SchemaRegistry registry = validationContext.getProperty(SCHEMA_REGISTRY).asControllerService(SchemaRegistry.class);
            if (!registry.getSuppliedSchemaFields().contains(SchemaField.SCHEMA_NAME)) {
                return Set.of(new ValidationResult.Builder()
                    .subject("Schema Registry")
                    .valid(false)
                    .explanation("The configured Schema Registry does not support accessing schemas by name")
                    .build());
            }
        }

        return Collections.emptyList();
    }


    @Override
    public void onTrigger(final ProcessContext context, final ProcessSession session) throws ProcessException {
        FlowFile flowFile = session.get();
        if (flowFile == null) {
            return;
        }

        final RecordSetWriterFactory validRecordWriterFactory = context.getProperty(RECORD_WRITER).asControllerService(RecordSetWriterFactory.class);
        final RecordSetWriterFactory invalidRecordWriterFactory = context.getProperty(INVALID_RECORD_WRITER).isSet()
            ? context.getProperty(INVALID_RECORD_WRITER).asControllerService(RecordSetWriterFactory.class)
            : validRecordWriterFactory;
        final RecordReaderFactory readerFactory = context.getProperty(RECORD_READER).asControllerService(RecordReaderFactory.class);

        final boolean allowExtraFields = context.getProperty(ALLOW_EXTRA_FIELDS).asBoolean();
        final boolean strictTypeChecking = context.getProperty(STRICT_TYPE_CHECKING).asBoolean();
        final boolean coerceTypes = context.getProperty(COERCE_TYPES).asBoolean();

        RecordSetWriter validWriter = null;
        RecordSetWriter invalidWriter = null;
        FlowFile validFlowFile = null;
        FlowFile invalidFlowFile = null;

        try (final InputStream in = session.read(flowFile);
            final RecordReader reader = readerFactory.createRecordReader(flowFile, in, getLogger())) {

            final RecordSchema validationSchema = getValidationSchema(context, flowFile, reader);
            final SchemaValidationContext validationContext = new SchemaValidationContext(validationSchema, allowExtraFields, strictTypeChecking);
            final RecordSchemaValidator validator = new StandardSchemaValidator(validationContext);

            int recordCount = 0;
            int validCount = 0;
            int invalidCount = 0;

            final Set<String> extraFields = new HashSet<>();
            final Set<String> missingFields = new HashSet<>();
            final Set<String> invalidFields = new HashSet<>();
            final Set<String> otherProblems = new HashSet<>();

            try {
                Record record;
                while ((record = reader.nextRecord(coerceTypes, false)) != null) {
                    final SchemaValidationResult result = validator.validate(record);
                    recordCount++;

                    if (result.isValid()) {
                        validCount++;
                        if (validFlowFile == null) {
                            validFlowFile = session.create(flowFile);
                        }

                        validWriter = createIfNecessary(validWriter, validRecordWriterFactory, session, validFlowFile, validationSchema);

                        writeRecord(validWriter, record);
                    } else {
                        invalidCount++;
                        logValidationErrors(flowFile, recordCount, result);

                        if (!context.isAutoTerminated(REL_INVALID)) {
                            // If REL_INVALID is not autoTerminated, then create a flow file and calculate the invalid details.
                            // If it is autoTerminated, then skip doing work which will just be discarded.
                            if (invalidFlowFile == null) {
                                invalidFlowFile = session.create(flowFile);
                            }

                            invalidWriter = createIfNecessary(invalidWriter, invalidRecordWriterFactory, session, invalidFlowFile, record.getSchema());

                            // Add all of the validation errors to our Set<ValidationError> but only keep up to MAX_VALIDATION_ERRORS because if
                            // we keep too many then we both use up a lot of heap and risk outputting so much information in the Provenance Event
                            // that it is too noisy to be useful.
                            for (final ValidationError validationError : result.getValidationErrors()) {
                                final Optional<String> fieldName = validationError.getFieldName();

                                switch (validationError.getType()) {
                                    case EXTRA_FIELD:
                                        if (fieldName.isPresent()) {
                                            extraFields.add(fieldName.get());
                                        } else {
                                            otherProblems.add(validationError.getExplanation());
                                        }
                                        break;
                                    case MISSING_FIELD:
                                        if (fieldName.isPresent()) {
                                            missingFields.add(fieldName.get());
                                        } else {
                                            otherProblems.add(validationError.getExplanation());
                                        }
                                        break;
                                    case INVALID_FIELD:
                                        if (fieldName.isPresent()) {
                                            invalidFields.add(fieldName.get());
                                        } else {
                                            otherProblems.add(validationError.getExplanation());
                                        }
                                        break;
                                    case OTHER:
                                        otherProblems.add(validationError.getExplanation());
                                        break;
                                }
                            }

                            writeRecord(invalidWriter, record);
                        }
                    }
                }

                if (validWriter != null) {
                    completeFlowFile(context, session, validFlowFile, validWriter, REL_VALID, null);
                }

                if (invalidWriter != null) {
                    // Build up a String that explains why the records were invalid, so that we can add this to the Provenance Event.
                    final StringBuilder errorBuilder = new StringBuilder();
                    errorBuilder.append("Records in this FlowFile were invalid for the following reasons: ");
                    if (!missingFields.isEmpty()) {
                        errorBuilder.append("The following ").append(missingFields.size()).append(" fields were missing: ").append(missingFields.toString());
                    }

                    if (!extraFields.isEmpty()) {
                        if (!errorBuilder.isEmpty()) {
                            errorBuilder.append("; ");
                        }

                        errorBuilder.append("The following ").append(extraFields.size())
                            .append(" fields were present in the Record but not in the schema: ").append(extraFields.toString());
                    }

                    if (!invalidFields.isEmpty()) {
                        if (!errorBuilder.isEmpty()) {
                            errorBuilder.append("; ");
                        }

                        errorBuilder.append("The following ").append(invalidFields.size())
                            .append(" fields had values whose type did not match the schema: ").append(invalidFields.toString());
                    }

                    if (!otherProblems.isEmpty()) {
                        if (!errorBuilder.isEmpty()) {
                            errorBuilder.append("; ");
                        }

                        errorBuilder.append("The following ").append(otherProblems.size())
                            .append(" additional problems were encountered: ").append(otherProblems.toString());
                    }

                    final String validationErrorString = errorBuilder.toString();
                    completeFlowFile(context, session, invalidFlowFile, invalidWriter, REL_INVALID, validationErrorString);
                }
            } finally {
                closeQuietly(validWriter);
                closeQuietly(invalidWriter);
            }

            session.adjustCounter("Records Validated", recordCount, false);
            session.adjustCounter("Records Found Valid", validCount, false);
            session.adjustCounter("Records Found Invalid", invalidCount, false);
        } catch (final Exception e) {
            getLogger().error("Failed to process {}; will route to failure", flowFile, e);
            session.transfer(flowFile, REL_FAILURE);
            if (validFlowFile != null) {
                session.remove(validFlowFile);
            }
            if (invalidFlowFile != null) {
                session.remove(invalidFlowFile);
            }
            return;
        }

        session.remove(flowFile);
    }

    private void writeRecord(final RecordSetWriter writer, final Record record) throws IOException {
        if (writer != null) {
            if (writer instanceof RawRecordWriter) {
                ((RawRecordWriter) writer).writeRawRecord(record);
            } else {
                writer.write(record);
            }
        }
    }

    private void closeQuietly(final RecordSetWriter writer) {
        if (writer != null) {
            try {
                writer.close();
            } catch (final Exception e) {
                getLogger().error("Failed to close Record Writer", e);
            }
        }
    }

    private void completeFlowFile(final ProcessContext context, final ProcessSession session, final FlowFile flowFile, final RecordSetWriter writer,
            final Relationship relationship, final String details) throws IOException {
        final WriteResult writeResult = writer.finishRecordSet();
        writer.close();

        final String validationDetailsAttributeName = context.getProperty(VALIDATION_DETAILS_ATTRIBUTE_NAME)
                .evaluateAttributeExpressions(flowFile).getValue();

        final Integer maxValidationDetailsLength = context.getProperty(MAX_VALIDATION_DETAILS_LENGTH).evaluateAttributeExpressions(flowFile).asInteger();

        final Map<String, String> attributes = new HashMap<>(writeResult.getAttributes());
        attributes.put("record.count", String.valueOf(writeResult.getRecordCount()));
        attributes.put(CoreAttributes.MIME_TYPE.key(), writer.getMimeType());

        if (validationDetailsAttributeName != null && details != null && !details.isEmpty()) {
            String truncatedDetails = details;

            //Truncating only when it exceeds the configured maximum
            if (truncatedDetails.length() > maxValidationDetailsLength) {
                truncatedDetails = truncatedDetails.substring(0, maxValidationDetailsLength);
            }

            attributes.put(validationDetailsAttributeName, truncatedDetails);
        }

        session.putAllAttributes(flowFile, attributes);

        session.transfer(flowFile, relationship);
        session.getProvenanceReporter().route(flowFile, relationship, details);
    }

    private RecordSetWriter createIfNecessary(final RecordSetWriter writer, final RecordSetWriterFactory factory, final ProcessSession session,
        final FlowFile flowFile, final RecordSchema outputSchema) throws SchemaNotFoundException, IOException {
        if (writer != null) {
            return writer;
        }

        final OutputStream out = session.write(flowFile);
        final RecordSetWriter created = factory.createWriter(getLogger(), outputSchema, out, flowFile);
        created.beginRecordSet();
        return created;
    }

    private void logValidationErrors(final FlowFile flowFile, final int recordCount, final SchemaValidationResult result) {
        if (getLogger().isDebugEnabled()) {
            final StringBuilder sb = new StringBuilder();
            sb.append("For ").append(flowFile).append(" Record #").append(recordCount).append(" is invalid due to:\n");
            for (final ValidationError error : result.getValidationErrors()) {
                sb.append(error).append("\n");
            }

            getLogger().debug("{}", sb);
        }
    }

    protected RecordSchema getValidationSchema(final ProcessContext context, final FlowFile flowFile, final RecordReader reader)
        throws MalformedRecordException, IOException, SchemaNotFoundException {
        final String schemaAccessStrategy = context.getProperty(SCHEMA_ACCESS_STRATEGY).getValue();
        if (schemaAccessStrategy.equals(READER_SCHEMA.getValue())) {
            return reader.getSchema();
        } else if (schemaAccessStrategy.equals(SCHEMA_NAME_PROPERTY.getValue())) {
            final SchemaRegistry schemaRegistry = context.getProperty(SCHEMA_REGISTRY).asControllerService(SchemaRegistry.class);
            final String schemaName = context.getProperty(SCHEMA_NAME).evaluateAttributeExpressions(flowFile).getValue();
            final String schemaBranchName = context.getProperty(SCHEMA_BRANCH_NAME).evaluateAttributeExpressions(flowFile).getValue();
            final Integer schemaVersion = context.getProperty(SCHEMA_VERSION).evaluateAttributeExpressions(flowFile).asInteger();
            final SchemaIdentifier schemaIdentifier = SchemaIdentifier.builder().name(schemaName).branch(schemaBranchName).version(schemaVersion).build();
            return schemaRegistry.retrieveSchema(schemaIdentifier);
        } else if (schemaAccessStrategy.equals(SCHEMA_TEXT_PROPERTY.getValue())) {
            final String schemaText = context.getProperty(SCHEMA_TEXT).evaluateAttributeExpressions(flowFile).getValue();
            final Parser parser = new Schema.Parser();
            final Schema avroSchema = parser.parse(schemaText);
            return AvroTypeUtil.createSchema(avroSchema);
        } else {
            throw new ProcessException("Invalid Schema Access Strategy: " + schemaAccessStrategy);
        }
    }
}<|MERGE_RESOLUTION|>--- conflicted
+++ resolved
@@ -198,6 +198,8 @@
             SCHEMA_ACCESS_STRATEGY,
             SCHEMA_REGISTRY,
             SCHEMA_NAME,
+            SCHEMA_BRANCH_NAME,
+            SCHEMA_VERSION,
             SCHEMA_TEXT,
             ALLOW_EXTRA_FIELDS,
             STRICT_TYPE_CHECKING,
@@ -227,26 +229,7 @@
 
     @Override
     protected List<PropertyDescriptor> getSupportedPropertyDescriptors() {
-<<<<<<< HEAD
-        final List<PropertyDescriptor> properties = new ArrayList<>();
-        properties.add(RECORD_READER);
-        properties.add(RECORD_WRITER);
-        properties.add(INVALID_RECORD_WRITER);
-        properties.add(SCHEMA_ACCESS_STRATEGY);
-        properties.add(SCHEMA_REGISTRY);
-        properties.add(SCHEMA_NAME);
-        properties.add(SCHEMA_BRANCH_NAME);
-        properties.add(SCHEMA_VERSION);
-        properties.add(SCHEMA_TEXT);
-        properties.add(ALLOW_EXTRA_FIELDS);
-        properties.add(STRICT_TYPE_CHECKING);
-        properties.add(COERCE_TYPES);
-        properties.add(VALIDATION_DETAILS_ATTRIBUTE_NAME);
-        properties.add(MAX_VALIDATION_DETAILS_LENGTH);
-        return properties;
-=======
         return PROPERTIES;
->>>>>>> 141ca71c
     }
 
     @Override
