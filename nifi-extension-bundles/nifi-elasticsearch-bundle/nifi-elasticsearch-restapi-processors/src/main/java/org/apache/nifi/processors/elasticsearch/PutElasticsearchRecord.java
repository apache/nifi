/*
 * Licensed to the Apache Software Foundation (ASF) under one or more
 * contributor license agreements.  See the NOTICE file distributed with
 * this work for additional information regarding copyright ownership.
 * The ASF licenses this file to You under the Apache License, Version 2.0
 * (the "License"); you may not use this file except in compliance with
 * the License.  You may obtain a copy of the License at
 *
 *     http://www.apache.org/licenses/LICENSE-2.0
 *
 * Unless required by applicable law or agreed to in writing, software
 * distributed under the License is distributed on an "AS IS" BASIS,
 * WITHOUT WARRANTIES OR CONDITIONS OF ANY KIND, either express or implied.
 * See the License for the specific language governing permissions and
 * limitations under the License.
 */

package org.apache.nifi.processors.elasticsearch;

import com.fasterxml.jackson.core.JsonProcessingException;
import org.apache.nifi.annotation.behavior.DynamicProperties;
import org.apache.nifi.annotation.behavior.DynamicProperty;
import org.apache.nifi.annotation.behavior.InputRequirement;
import org.apache.nifi.annotation.behavior.SupportsBatching;
import org.apache.nifi.annotation.behavior.SystemResource;
import org.apache.nifi.annotation.behavior.SystemResourceConsideration;
import org.apache.nifi.annotation.behavior.WritesAttribute;
import org.apache.nifi.annotation.behavior.WritesAttributes;
import org.apache.nifi.annotation.documentation.CapabilityDescription;
import org.apache.nifi.annotation.documentation.SeeAlso;
import org.apache.nifi.annotation.documentation.Tags;
import org.apache.nifi.annotation.lifecycle.OnScheduled;
import org.apache.nifi.components.PropertyDescriptor;
import org.apache.nifi.components.Validator;
import org.apache.nifi.elasticsearch.ElasticSearchClientService;
import org.apache.nifi.elasticsearch.ElasticsearchException;
import org.apache.nifi.elasticsearch.ElasticsearchRequestOptions;
import org.apache.nifi.elasticsearch.IndexOperationRequest;
import org.apache.nifi.elasticsearch.IndexOperationResponse;
import org.apache.nifi.expression.ExpressionLanguageScope;
import org.apache.nifi.flowfile.FlowFile;
import org.apache.nifi.logging.ComponentLog;
import org.apache.nifi.migration.PropertyConfiguration;
import org.apache.nifi.migration.RelationshipConfiguration;
import org.apache.nifi.processor.ProcessContext;
import org.apache.nifi.processor.ProcessSession;
import org.apache.nifi.processor.Relationship;
import org.apache.nifi.processor.exception.ProcessException;
import org.apache.nifi.processor.util.StandardValidators;
import org.apache.nifi.processors.elasticsearch.api.BulkOperation;
import org.apache.nifi.record.path.FieldValue;
import org.apache.nifi.record.path.RecordPath;
import org.apache.nifi.record.path.RecordPathResult;
import org.apache.nifi.record.path.util.RecordPathCache;
import org.apache.nifi.record.path.validation.RecordPathValidator;
import org.apache.nifi.schema.access.SchemaNotFoundException;
import org.apache.nifi.serialization.DateTimeFormatValidator;
import org.apache.nifi.serialization.MalformedRecordException;
import org.apache.nifi.serialization.RecordReader;
import org.apache.nifi.serialization.RecordReaderFactory;
import org.apache.nifi.serialization.RecordSetWriter;
import org.apache.nifi.serialization.RecordSetWriterFactory;
import org.apache.nifi.serialization.record.DataType;
import org.apache.nifi.serialization.record.PushBackRecordSet;
import org.apache.nifi.serialization.record.Record;
import org.apache.nifi.serialization.record.RecordField;
import org.apache.nifi.serialization.record.RecordFieldType;
import org.apache.nifi.serialization.record.RecordSchema;
import org.apache.nifi.serialization.record.field.StandardFieldConverterRegistry;
import org.apache.nifi.serialization.record.type.ChoiceDataType;
import org.apache.nifi.serialization.record.util.DataTypeUtils;
import org.apache.nifi.util.StopWatch;
import org.apache.nifi.util.StringUtils;

import java.io.IOException;
import java.io.InputStream;
import java.io.OutputStream;
import java.util.ArrayList;
import java.util.Collections;
import java.util.HashMap;
import java.util.HashSet;
import java.util.List;
import java.util.Locale;
import java.util.Map;
import java.util.Optional;
import java.util.Set;
import java.util.concurrent.TimeUnit;
import java.util.concurrent.atomic.AtomicLong;

@InputRequirement(InputRequirement.Requirement.INPUT_REQUIRED)
<<<<<<< HEAD
@Tags({"json", "elasticsearch", "elasticsearch7", "elasticsearch8", "elasticsearch9", "put", "index", "record"})
=======
@SupportsBatching
@Tags({"json", "elasticsearch", "elasticsearch5", "elasticsearch6", "elasticsearch7", "elasticsearch8", "put", "index", "record"})
>>>>>>> d95357e4
@CapabilityDescription("A record-aware Elasticsearch put processor that uses the official Elastic REST client libraries. " +
        "Each Record within the FlowFile is converted into a document to be sent to the Elasticsearch _bulk APi. " +
        "Multiple documents can be batched into each Request sent to Elasticsearch. Each document's Bulk operation can be configured using Record Path expressions.")
@WritesAttributes({
        @WritesAttribute(attribute = "elasticsearch.put.error",
                description = "The error message if there is an issue parsing the FlowFile records, sending the parsed documents to Elasticsearch or parsing the Elasticsearch response."),
        @WritesAttribute(attribute = "elasticsearch.put.error.count", description = "The number of records that generated errors in the Elasticsearch _bulk API."),
        @WritesAttribute(attribute = "elasticsearch.put.success.count", description = "The number of records that were successfully processed by the Elasticsearch _bulk API."),
        @WritesAttribute(attribute = "elasticsearch.bulk.error", description = "The _bulk response if there was an error during processing the record within Elasticsearch.")
})
@SeeAlso(PutElasticsearchJson.class)
@DynamicProperties({
        @DynamicProperty(
                name = "The name of the Bulk request header",
                value = "A Record Path expression to retrieve the Bulk request header value",
                expressionLanguageScope = ExpressionLanguageScope.FLOWFILE_ATTRIBUTES,
                description = "Prefix: " + AbstractPutElasticsearch.BULK_HEADER_PREFIX +
                        " - adds the specified property name/value as a Bulk request header in the Elasticsearch Bulk API body used for processing. " +
                        "If the Record Path expression results in a null or blank value, the Bulk header will be omitted for the document operation. " +
                        "These parameters will override any matching parameters in the _bulk request body."),
        @DynamicProperty(
                name = "The name of the HTTP request header",
                value = "A Record Path expression to retrieve the HTTP request header value",
                expressionLanguageScope = ExpressionLanguageScope.FLOWFILE_ATTRIBUTES,
                description = "Prefix: " + ElasticsearchRestProcessor.DYNAMIC_PROPERTY_PREFIX_REQUEST_HEADER +
                        " - adds the specified property name/value as a HTTP request header in the Elasticsearch request. " +
                        "If the Record Path expression results in a null or blank value, the HTTP request header will be omitted."),
        @DynamicProperty(
                name = "The name of a URL query parameter to add",
                value = "The value of the URL query parameter",
                expressionLanguageScope = ExpressionLanguageScope.FLOWFILE_ATTRIBUTES,
                description = "Adds the specified property name/value as a query parameter in the Elasticsearch URL used for processing. " +
                        "These parameters will override any matching parameters in the _bulk request body")
})
@SystemResourceConsideration(
        resource = SystemResource.MEMORY,
        description = "The Batch of Records will be stored in memory until the bulk operation is performed.")
public class PutElasticsearchRecord extends AbstractPutElasticsearch {
    public static final PropertyDescriptor RECORD_READER = new PropertyDescriptor.Builder()
        .name("put-es-record-reader")
        .displayName("Record Reader")
        .description("The record reader to use for reading incoming records from flowfiles.")
        .identifiesControllerService(RecordReaderFactory.class)
        .required(true)
        .build();

    public static final PropertyDescriptor BATCH_SIZE = new PropertyDescriptor.Builder()
        .fromPropertyDescriptor(AbstractPutElasticsearch.BATCH_SIZE)
        .description("The number of records to send over in a single batch.")
        .expressionLanguageSupported(ExpressionLanguageScope.FLOWFILE_ATTRIBUTES)
        .build();

    static final PropertyDescriptor AT_TIMESTAMP = new PropertyDescriptor.Builder()
        .name("put-es-record-at-timestamp")
        .displayName("@timestamp Value")
        .description("The value to use as the @timestamp field (required for Elasticsearch Data Streams)")
        .expressionLanguageSupported(ExpressionLanguageScope.FLOWFILE_ATTRIBUTES)
        .addValidator(StandardValidators.NON_EMPTY_VALIDATOR)
        .required(false)
        .build();

    static final PropertyDescriptor INDEX_OP_RECORD_PATH = new PropertyDescriptor.Builder()
        .name("put-es-record-index-op-path")
        .displayName("Index Operation Record Path")
        .description("A record path expression to retrieve the Index Operation field for use with Elasticsearch. If left blank " +
                "the Index Operation will be determined using the main Index Operation property.")
        .addValidator(new RecordPathValidator())
        .required(false)
        .expressionLanguageSupported(ExpressionLanguageScope.FLOWFILE_ATTRIBUTES)
        .build();

    public static final PropertyDescriptor ID_RECORD_PATH = new PropertyDescriptor.Builder()
        .name("put-es-record-id-path")
        .displayName("ID Record Path")
        .description("A record path expression to retrieve the ID field for use with Elasticsearch. If left blank " +
                "the ID will be automatically generated by Elasticsearch.")
        .addValidator(new RecordPathValidator())
        .required(false)
        .expressionLanguageSupported(ExpressionLanguageScope.FLOWFILE_ATTRIBUTES)
        .build();

    public static final PropertyDescriptor RETAIN_ID_FIELD = new PropertyDescriptor.Builder()
        .name("put-es-record-retain-id-field")
        .displayName("Retain ID (Record Path)")
        .description("Whether to retain the existing field used as the ID Record Path.")
        .addValidator(StandardValidators.BOOLEAN_VALIDATOR)
        .defaultValue("false")
        .required(false)
        .dependsOn(ID_RECORD_PATH)
        .expressionLanguageSupported(ExpressionLanguageScope.FLOWFILE_ATTRIBUTES)
        .build();

    static final PropertyDescriptor INDEX_RECORD_PATH = new PropertyDescriptor.Builder()
        .name("put-es-record-index-record-path")
        .displayName("Index Record Path")
        .description("A record path expression to retrieve the index field for use with Elasticsearch. If left blank " +
                "the index will be determined using the main index property.")
        .addValidator(new RecordPathValidator())
        .required(false)
        .expressionLanguageSupported(ExpressionLanguageScope.FLOWFILE_ATTRIBUTES)
        .build();

    static final PropertyDescriptor TYPE_RECORD_PATH = new PropertyDescriptor.Builder()
        .name("put-es-record-type-record-path")
        .displayName("Type Record Path")
        .description("A record path expression to retrieve the type field for use with Elasticsearch. If left blank " +
                "the type will be determined using the main type property.")
        .addValidator(new RecordPathValidator())
        .required(false)
        .expressionLanguageSupported(ExpressionLanguageScope.FLOWFILE_ATTRIBUTES)
        .build();

    static final PropertyDescriptor AT_TIMESTAMP_RECORD_PATH = new PropertyDescriptor.Builder()
        .name("put-es-record-at-timestamp-path")
        .displayName("@timestamp Record Path")
        .description("A RecordPath pointing to a field in the record(s) that contains the @timestamp for the document. " +
                "If left blank the @timestamp will be determined using the main @timestamp property")
        .addValidator(new RecordPathValidator())
        .expressionLanguageSupported(ExpressionLanguageScope.FLOWFILE_ATTRIBUTES)
        .build();

    public static final PropertyDescriptor SCRIPT_RECORD_PATH = new PropertyDescriptor.Builder()
            .name("put-es-record-script-path")
            .displayName("Script Record Path")
            .description("A RecordPath pointing to a field in the record(s) that contains the script for the document update/upsert. " +
                    "Only applies to Update/Upsert operations. Field must be Map-type compatible (e.g. a Map or a Record) " +
                    "or a String parsable into a JSON Object")
            .addValidator(new RecordPathValidator())
            .expressionLanguageSupported(ExpressionLanguageScope.FLOWFILE_ATTRIBUTES)
            .build();

    public static final PropertyDescriptor SCRIPTED_UPSERT_RECORD_PATH = new PropertyDescriptor.Builder()
            .name("put-es-record-scripted-upsert-path")
            .displayName("Scripted Upsert Record Path")
            .description("A RecordPath pointing to a field in the record(s) that contains the scripted_upsert boolean flag. " +
                    "Whether to add the scripted_upsert flag to the Upsert Operation. " +
                    "Forces Elasticsearch to execute the Script whether or not the document exists, defaults to false. " +
                    "If the Upsert Document provided (from FlowFile content) will be empty, but sure to set the " +
                    CLIENT_SERVICE.getDisplayName() + " controller service's " + ElasticSearchClientService.SUPPRESS_NULLS.getDisplayName() +
                    " to " + ElasticSearchClientService.NEVER_SUPPRESS.getDisplayName() + " or no \"upsert\" doc will be, " +
                    "included in the request to Elasticsearch and the operation will not create a new document for the script " +
                    "to execute against, resulting in a \"not_found\" error")
            .addValidator(new RecordPathValidator())
            .expressionLanguageSupported(ExpressionLanguageScope.FLOWFILE_ATTRIBUTES)
            .build();

    static final PropertyDescriptor DYNAMIC_TEMPLATES_RECORD_PATH = new PropertyDescriptor.Builder()
            .name("put-es-record-dynamic-templates-path")
            .displayName("Dynamic Templates Record Path")
            .description("A RecordPath pointing to a field in the record(s) that contains the dynamic_templates for the document. " +
                    "Field must be Map-type compatible (e.g. a Map or Record) or a String parsable into a JSON Object. " +
                    "Requires Elasticsearch 7+")
            .addValidator(new RecordPathValidator())
            .expressionLanguageSupported(ExpressionLanguageScope.FLOWFILE_ATTRIBUTES)
            .build();

    static final PropertyDescriptor RETAIN_AT_TIMESTAMP_FIELD = new PropertyDescriptor.Builder()
        .name("put-es-record-retain-at-timestamp-field")
        .displayName("Retain @timestamp (Record Path)")
        .description("Whether to retain the existing field used as the @timestamp Record Path.")
        .addValidator(StandardValidators.BOOLEAN_VALIDATOR)
        .defaultValue("false")
        .required(false)
        .dependsOn(AT_TIMESTAMP_RECORD_PATH)
        .expressionLanguageSupported(ExpressionLanguageScope.FLOWFILE_ATTRIBUTES)
        .build();

    public static final PropertyDescriptor RESULT_RECORD_WRITER = new PropertyDescriptor.Builder()
        .name("put-es-record-error-writer")
        .displayName("Result Record Writer")
        .description("The response from Elasticsearch will be examined for failed records " +
                "and the failed records will be written to a record set with this record writer service and sent to the \"" +
                REL_ERRORS.getName() + "\" relationship. Successful records will be written to a record set " +
                "with this record writer service and sent to the \"" + REL_SUCCESSFUL.getName() + "\" relationship.")
        .identifiesControllerService(RecordSetWriterFactory.class)
        .addValidator(Validator.VALID)
        .required(true)
        .build();

    static final PropertyDescriptor GROUP_BULK_ERRORS_BY_TYPE = new PropertyDescriptor.Builder()
            .name("put-es-record-bulk-error-groups")
            .displayName("Group Results by Bulk Error Type")
            .description("The errored records written to the \"" + REL_ERRORS.getName() + "\" relationship will be grouped by error type " +
                    "and the error related to the first record within the FlowFile added to the FlowFile as \"elasticsearch.bulk.error\". " +
                    "If \"" + NOT_FOUND_IS_SUCCESSFUL.getDisplayName() + "\" is \"false\" then records associated with \"not_found\" " +
                    "Elasticsearch document responses will also be send to the \"" + REL_ERRORS.getName() + "\" relationship.")
            .defaultValue("false")
            .addValidator(StandardValidators.BOOLEAN_VALIDATOR)
            .required(false)
            .dependsOn(RESULT_RECORD_WRITER)
            .build();

    static final PropertyDescriptor DATE_FORMAT = new PropertyDescriptor.Builder()
        .name("put-es-record-at-timestamp-date-format")
        .displayName("Date Format")
        .description("Specifies the format to use when writing Date fields. "
                + "If not specified, the default format '" + RecordFieldType.DATE.getDefaultFormat() + "' is used. "
                + "If specified, the value must match the Java Simple Date Format (for example, MM/dd/yyyy for a two-digit month, followed by "
                + "a two-digit day, followed by a four-digit year, all separated by '/' characters, as in 01/25/2017).")
        .expressionLanguageSupported(ExpressionLanguageScope.ENVIRONMENT)
        .addValidator(new DateTimeFormatValidator())
        .required(false)
        .build();

    static final PropertyDescriptor TIME_FORMAT = new PropertyDescriptor.Builder()
        .name("put-es-record-at-timestamp-time-format")
        .displayName("Time Format")
        .description("Specifies the format to use when writing Time fields. "
                + "If not specified, the default format '" + RecordFieldType.TIME.getDefaultFormat() + "' is used. "
                + "If specified, the value must match the Java Simple Date Format (for example, HH:mm:ss for a two-digit hour in 24-hour format, followed by "
                + "a two-digit minute, followed by a two-digit second, all separated by ':' characters, as in 18:04:15).")
        .expressionLanguageSupported(ExpressionLanguageScope.ENVIRONMENT)
        .addValidator(new DateTimeFormatValidator())
        .required(false)
        .build();

    static final PropertyDescriptor TIMESTAMP_FORMAT = new PropertyDescriptor.Builder()
        .name("put-es-record-at-timestamp-timestamp-format")
        .displayName("Timestamp Format")
        .description("Specifies the format to use when writing Timestamp fields. "
                + "If not specified, the default format '" + RecordFieldType.TIMESTAMP.getDefaultFormat() + "' is used. "
                + "If specified, the value must match the Java Simple Date Format (for example, MM/dd/yyyy HH:mm:ss for a two-digit month, followed by "
                + "a two-digit day, followed by a four-digit year, all separated by '/' characters; and then followed by a two-digit hour in 24-hour format, followed by "
                + "a two-digit minute, followed by a two-digit second, all separated by ':' characters, as in 01/25/2017 18:04:15).")
        .expressionLanguageSupported(ExpressionLanguageScope.ENVIRONMENT)
        .addValidator(new DateTimeFormatValidator())
        .required(false)
        .build();

    static final List<PropertyDescriptor> DESCRIPTORS = List.of(
        INDEX_OP, INDEX, TYPE, AT_TIMESTAMP, MAX_JSON_FIELD_STRING_LENGTH, CLIENT_SERVICE, RECORD_READER, BATCH_SIZE,
        ID_RECORD_PATH, RETAIN_ID_FIELD, INDEX_OP_RECORD_PATH, INDEX_RECORD_PATH, TYPE_RECORD_PATH, AT_TIMESTAMP_RECORD_PATH,
        RETAIN_AT_TIMESTAMP_FIELD, SCRIPT_RECORD_PATH, SCRIPTED_UPSERT_RECORD_PATH, DYNAMIC_TEMPLATES_RECORD_PATH, DATE_FORMAT,
        TIME_FORMAT, TIMESTAMP_FORMAT, LOG_ERROR_RESPONSES, OUTPUT_ERROR_RESPONSES, RESULT_RECORD_WRITER, NOT_FOUND_IS_SUCCESSFUL,
        GROUP_BULK_ERRORS_BY_TYPE
    );
    static final Set<Relationship> BASE_RELATIONSHIPS =
            Set.of(REL_ORIGINAL, REL_FAILURE, REL_RETRY, REL_ERRORS, REL_SUCCESSFUL);

    private static final String OUTPUT_TYPE_SUCCESS = "success";
    private static final String OUTPUT_TYPE_ERROR = "error";
    private static final String OUTPUT_TYPE_UNKNOWN_EXCEPTION = "unknown_exception";
    private static final String OUTPUT_TYPE_NOT_FOUND = "not_found";

    private RecordPathCache recordPathCache;
    private RecordReaderFactory readerFactory;
    private RecordSetWriterFactory writerFactory;
    private boolean groupBulkErrors;

    private volatile String dateFormat;
    private volatile String timeFormat;
    private volatile String timestampFormat;

    @Override
    Set<Relationship> getBaseRelationships() {
        return BASE_RELATIONSHIPS;
    }

    @Override
    public final List<PropertyDescriptor> getSupportedPropertyDescriptors() {
        return DESCRIPTORS;
    }

    @Override
    public void migrateProperties(final PropertyConfiguration config) {
        super.migrateProperties(config);

        config.renameProperty("put-es-record-not_found-is-error", AbstractPutElasticsearch.NOT_FOUND_IS_SUCCESSFUL.getName());
        if (config.getPropertyValue(RESULT_RECORD_WRITER).isEmpty()) {
            final String resultRecordWriterId = config.createControllerService("org.apache.nifi.json.JsonRecordSetWriter", Collections.emptyMap());
            config.setProperty(RESULT_RECORD_WRITER, resultRecordWriterId);
        }
    }

    @Override
    public void migrateRelationships(final RelationshipConfiguration config) {
        super.migrateRelationships(config);

        config.renameRelationship("success", AbstractPutElasticsearch.REL_ORIGINAL.getName());
        config.renameRelationship("successful_records", AbstractPutElasticsearch.REL_SUCCESSFUL.getName());
    }

    @Override
    @OnScheduled
    public void onScheduled(final ProcessContext context) {
        super.onScheduled(context);

        this.readerFactory = context.getProperty(RECORD_READER).asControllerService(RecordReaderFactory.class);
        this.recordPathCache = new RecordPathCache(16);
        this.writerFactory = context.getProperty(RESULT_RECORD_WRITER).asControllerService(RecordSetWriterFactory.class);

        this.notFoundIsSuccessful = context.getProperty(NOT_FOUND_IS_SUCCESSFUL).asBoolean();
        this.groupBulkErrors = context.getProperty(GROUP_BULK_ERRORS_BY_TYPE).asBoolean();

        this.dateFormat = context.getProperty(DATE_FORMAT).evaluateAttributeExpressions().getValue();
        if (this.dateFormat == null) {
            this.dateFormat = RecordFieldType.DATE.getDefaultFormat();
        }
        this.timeFormat = context.getProperty(TIME_FORMAT).evaluateAttributeExpressions().getValue();
        if (this.timeFormat == null) {
            this.timeFormat = RecordFieldType.TIME.getDefaultFormat();
        }
        this.timestampFormat = context.getProperty(TIMESTAMP_FORMAT).evaluateAttributeExpressions().getValue();
        if (this.timestampFormat == null) {
            this.timestampFormat = RecordFieldType.TIMESTAMP.getDefaultFormat();
        }
    }

    @Override
    public void onTrigger(final ProcessContext context, final ProcessSession session) {
        FlowFile input = session.get();
        if (input == null) {
            return;
        }

        final IndexOperationParameters indexOperationParameters = new IndexOperationParameters(context, input);

        final List<FlowFile> resultRecords = new ArrayList<>();

        final AtomicLong errorRecords = new AtomicLong(0);
        final AtomicLong successfulRecords = new AtomicLong(0);
        final StopWatch stopWatch = new StopWatch(true);
        final Set<String> indices = new HashSet<>();
        final Set<String> types = new HashSet<>();
        int batches = 0;

        try (final InputStream inStream = session.read(input);
            final RecordReader reader = readerFactory.createRecordReader(input, inStream, getLogger())) {
            final PushBackRecordSet recordSet = new PushBackRecordSet(reader.createRecordSet());
            final List<IndexOperationRequest> operationList = new ArrayList<>();
            final List<Record> originals = new ArrayList<>();

            Record record;
            while ((record = recordSet.next()) != null) {
                addOperation(operationList, record, indexOperationParameters, indices, types);
                originals.add(record);

                if (operationList.size() == indexOperationParameters.getBatchSize() || !recordSet.isAnotherRecord()) {
                    operate(operationList, originals, reader, session, input, indexOperationParameters, resultRecords, errorRecords, successfulRecords, batches);
                    batches++;
                }
            }

            if (!operationList.isEmpty()) {
                operate(operationList, originals, reader, session, input, indexOperationParameters, resultRecords, errorRecords, successfulRecords, batches);
                batches++;
            }
        } catch (final ElasticsearchException ese) {
            final String msg = String.format("Encountered a server-side problem with Elasticsearch. %s",
                    ese.isElastic() ? "Routing to retry." : "Routing to failure");
            getLogger().error(msg, ese);
            final Relationship rel = ese.isElastic() ? REL_RETRY : REL_FAILURE;
            transferFlowFilesOnException(ese, rel, session, true, input);
            removeResultRecordFlowFiles(resultRecords, session);
            return;
        } catch (final IOException | SchemaNotFoundException ex) {
            getLogger().warn("Could not log Elasticsearch operation errors nor determine which documents errored.", ex);
            transferFlowFilesOnException(ex, REL_FAILURE, session, true, input);
            removeResultRecordFlowFiles(resultRecords, session);
            return;
        } catch (final Exception ex) {
            getLogger().error("Could not index documents.", ex);
            transferFlowFilesOnException(ex, REL_FAILURE, session, false, input);
            context.yield();
            removeResultRecordFlowFiles(resultRecords, session);
            return;
        }

        stopWatch.stop();
        session.getProvenanceReporter().send(
                input,
                clientService.get().getTransitUrl(String.join(",", indices), types.isEmpty() ? null : String.join(",", types)),
                String.format(Locale.getDefault(), "%d Elasticsearch _bulk operation batch(es) [%d error(s), %d success(es)]", batches, errorRecords.get(), successfulRecords.get()),
                stopWatch.getDuration(TimeUnit.MILLISECONDS)
        );

        input = session.putAllAttributes(input, new HashMap<>() {{
            put("elasticsearch.put.error.count", String.valueOf(errorRecords.get()));
            put("elasticsearch.put.success.count", String.valueOf(successfulRecords.get()));
        }});

        session.transfer(input, REL_ORIGINAL);
    }

    private void addOperation(final List<IndexOperationRequest> operationList, final Record record, final IndexOperationParameters indexOperationParameters,
                              final Set<String> indices, final Set<String> types) {
        final String index = getFromRecordPath(record, indexOperationParameters.getIndexPath(), true, indexOperationParameters.getDefaultIndex(), false);
        indices.add(index);
        final String type = getFromRecordPath(record, indexOperationParameters.getTypePath(), true, indexOperationParameters.getDefaultType(), false);
        if (StringUtils.isNotBlank(type)) {
            types.add(type);
        }
        final String op = getFromRecordPath(record, indexOperationParameters.getIndexOpPath(), true, indexOperationParameters.getDefaultIndexOp(), false);
        final IndexOperationRequest.Operation indexOp = IndexOperationRequest.Operation.forValue(op);
        final String id = getFromRecordPath(record, indexOperationParameters.getIdPath(), true, null, indexOperationParameters.isRetainId());
        final Object atTimestamp = getTimestampFromRecordPath(record, indexOperationParameters.getAtTimestampPath(),
                indexOperationParameters.getDefaultAtTimestamp(), indexOperationParameters.isRetainTimestamp());
        final Map<String, Object> script = getMapFromRecordPath(record, indexOperationParameters.getScriptPath());
        final boolean scriptedUpsert = Boolean.parseBoolean(getFromRecordPath(record, indexOperationParameters.getScriptedUpsertPath(), false, "false", false));
        final Map<String, Object> dynamicTemplates = getMapFromRecordPath(record, indexOperationParameters.getDynamicTypesPath());

        final Map<String, String> bulkHeaderFields = new HashMap<>(indexOperationParameters.getBulkHeaderRecordPaths().size(), 1);
        for (final Map.Entry<String, RecordPath> entry : indexOperationParameters.getBulkHeaderRecordPaths().entrySet()) {
            bulkHeaderFields.put(entry.getKey(), getFromRecordPath(record, entry.getValue(), false, null, false));
        }

        @SuppressWarnings("unchecked")
        final Map<String, Object> contentMap = (Map<String, Object>) DataTypeUtils
                .convertRecordFieldtoObject(record, RecordFieldType.RECORD.getRecordDataType(record.getSchema()));
        formatDateTimeFields(contentMap, record);
        if (atTimestamp != null) {
            contentMap.putIfAbsent("@timestamp", atTimestamp);
        }

        operationList.add(new IndexOperationRequest(index, type, id, contentMap, indexOp, script, scriptedUpsert, dynamicTemplates, bulkHeaderFields));
    }

    private void operate(final List<IndexOperationRequest> operationList, final List<Record> originals, final RecordReader reader,
                         final ProcessSession session, final FlowFile input, final IndexOperationParameters indexOperationParameters,
                         final List<FlowFile> resultRecords, final AtomicLong erroredRecords, final AtomicLong successfulRecords, final int batch)
            throws IOException, SchemaNotFoundException, MalformedRecordException {

        final BulkOperation bundle = new BulkOperation(operationList, originals, reader.getSchema());
        final ResponseDetails responseDetails = indexDocuments(bundle, session, input, indexOperationParameters, batch);

        successfulRecords.getAndAdd(responseDetails.successCount());
        erroredRecords.getAndAdd(responseDetails.errorCount());
        resultRecords.addAll(responseDetails.outputs().values().stream().map(Output::getFlowFile).toList());

        operationList.clear();
        originals.clear();
    }

    private void removeResultRecordFlowFiles(final List<FlowFile> results, final ProcessSession session) {
        for (final FlowFile flowFile : results) {
            session.remove(flowFile);
        }

        results.clear();
    }

    private ResponseDetails indexDocuments(final BulkOperation bundle, final ProcessSession session, final FlowFile input,
                                           final IndexOperationParameters indexOperationParameters, final int batch)
            throws IOException, SchemaNotFoundException, MalformedRecordException {
        final IndexOperationResponse response = clientService.get().bulk(bundle.getOperationList(), indexOperationParameters.getElasticsearchRequestOptions());

        final Map<Integer, Map<String, Object>> errors = findElasticsearchResponseErrors(response);
        if (!errors.isEmpty()) {
            handleElasticsearchDocumentErrors(errors, session, input);
        }

        final int numErrors = errors.size();
        final int numSuccessful = response.getItems() == null ? 0 : response.getItems().size() - numErrors;
        final Map<String, Output> outputs = new HashMap<>();

        try (final InputStream inStream = session.read(input);
             final RecordReader inputReader = readerFactory.createRecordReader(input, inStream, getLogger())) {

            // if there are errors present, skip through the input FlowFile to the current batch of records
            if (numErrors > 0) {
                for (int r = 0; r < batch * indexOperationParameters.getBatchSize(); r++) {
                    inputReader.nextRecord();
                }
            }

            for (int o = 0; o < bundle.getOriginalRecords().size(); o++) {
                final String type;
                final Relationship relationship;
                final Map<String, Object> error;
                final Record outputRecord;
                final RecordSchema recordSchema;
                if (numErrors > 0 && errors.containsKey(o)) {
                    relationship = REL_ERRORS;
                    error = errors.get(o);
                    if (groupBulkErrors) {
                        if (isElasticsearchNotFound().test(error)) {
                            type = OUTPUT_TYPE_NOT_FOUND;
                        } else {
                            type = getErrorType(error);
                        }
                    } else {
                        type = OUTPUT_TYPE_ERROR;
                    }
                    outputRecord = inputReader.nextRecord();
                    recordSchema = outputRecord.getSchema();
                } else {
                    relationship = REL_SUCCESSFUL;
                    error = null;
                    type = OUTPUT_TYPE_SUCCESS;
                    outputRecord = bundle.getOriginalRecords().get(o);
                    recordSchema = bundle.getSchema();
                    // skip the associated Input Record for this successful Record
                    if (numErrors > 0) {
                        inputReader.nextRecord();
                    }
                }
                final Output output = getOutputByType(outputs, type, session, relationship, input, recordSchema);
                output.write(outputRecord, error);
            }

            for (final Output output : outputs.values()) {
                output.transfer(session);
            }
        } catch (final IOException | SchemaNotFoundException | MalformedRecordException ex) {
            getLogger().error("Unable to write error/successful records", ex);
            outputs.values().forEach(o -> {
                try {
                    o.remove(session);
                } catch (IOException ioe) {
                    getLogger().warn("Error closing RecordSetWriter for FlowFile", ioe);
                }
            });
            throw ex;
        }

        return new ResponseDetails(outputs, numSuccessful, numErrors);
    }

    @SuppressWarnings("unchecked")
    private String getErrorType(final Map<String, Object> errorInner) {
        try {
            return (String) ((Map<String, Object>) errorInner.get("error")).get("type");
        } catch (Exception ex) {
            return OUTPUT_TYPE_UNKNOWN_EXCEPTION;
        }
    }

    private Output getOutputByType(final Map<String, Output> outputs, final String type, final ProcessSession session,
                                   final Relationship relationship, final FlowFile input, final RecordSchema schema)
            throws IOException, SchemaNotFoundException {
        Output output = outputs.get(type);
        if (output == null) {
            output = new Output(session, writerFactory, getLogger(), schema, input, relationship,
                    !OUTPUT_TYPE_ERROR.equals(type) && !OUTPUT_TYPE_SUCCESS.equals(type) ? type : null);
            outputs.put(type, output);
        }
        return output;
    }

    private void formatDateTimeFields(final Map<String, Object> contentMap, final Record record) {
        for (final RecordField recordField : record.getSchema().getFields()) {
            final Object value = contentMap.get(recordField.getFieldName());
            if (value != null) {
                final DataType chosenDataType = recordField.getDataType().getFieldType() == RecordFieldType.CHOICE
                        ? DataTypeUtils.chooseDataType(record.getValue(recordField), (ChoiceDataType) recordField.getDataType())
                        : recordField.getDataType();

                final String format = determineDateFormat(chosenDataType.getFieldType());
                if (format != null) {
                    final Object formattedValue = coerceStringToLong(
                            recordField.getFieldName(),
                            StandardFieldConverterRegistry.getRegistry().getFieldConverter(String.class).convertField(value, Optional.of(format), recordField.getFieldName())
                    );
                    contentMap.put(recordField.getFieldName(), formattedValue);
                }
            }
        }
    }

    private String getFromRecordPath(final Record record, final RecordPath path, final boolean strictString,
                                     final String fallback, final boolean retain) {
        if (path == null) {
            return fallback;
        }

        final RecordPathResult result = path.evaluate(record);
        final Optional<FieldValue> value = result.getSelectedFields().findFirst();
        if (value.isPresent() && value.get().getValue() != null && DataTypeUtils.isStringTypeCompatible(value.get().getValue())) {
            final FieldValue fieldValue = value.get();
            if (strictString && !fieldValue.getField().getDataType().getFieldType().equals(RecordFieldType.STRING)) {
                throw new ProcessException(
                    String.format("Field referenced by %s must be a string", path.getPath())
                );
            }

            if (!retain) {
                fieldValue.updateValue(null);
            }

            return fieldValue.toString();
        } else {
            return fallback;
        }
    }

    @SuppressWarnings("unchecked")
    private Map<String, Object> getMapFromRecordPath(final Record record, final RecordPath path) {
        if (path == null) {
            return Collections.emptyMap();
        }

        final RecordPathResult result = path.evaluate(record);
        final Optional<FieldValue> value = result.getSelectedFields().findFirst();
        if (value.isPresent() && value.get().getValue() != null) {
            final FieldValue fieldValue = value.get();
            final Map<String, Object> map;
            if (DataTypeUtils.isMapTypeCompatible(fieldValue.getValue())) {
                map = DataTypeUtils.toMap(fieldValue.getValue(), path.getPath());
            } else {
                try {
                    map = mapper.readValue(fieldValue.getValue().toString(), Map.class);
                } catch (final JsonProcessingException jpe) {
                    getLogger().error("Unable to parse field {} as Map", path.getPath(), jpe);
                    throw new ProcessException(
                            String.format("Field referenced by %s must be Map-type compatible or a String parsable into a JSON Object", path.getPath())
                    );
                }
            }

            fieldValue.updateValue(null);

            return map;
        } else {
            return Collections.emptyMap();
        }
    }

    private Object getTimestampFromRecordPath(final Record record, final RecordPath path, final String fallback,
                                              final boolean retain) {
        if (path == null) {
            return coerceStringToLong("@timestamp", fallback);
        }

        final RecordPathResult result = path.evaluate(record);
        final Optional<FieldValue> value = result.getSelectedFields().findFirst();
        if (value.isPresent() && value.get().getValue() != null) {
            final FieldValue fieldValue = value.get();

            final DataType dataType = fieldValue.getField().getDataType();
            final String fieldName = fieldValue.getField().getFieldName();
            final DataType chosenDataType = dataType.getFieldType() == RecordFieldType.CHOICE
                    ? DataTypeUtils.chooseDataType(value, (ChoiceDataType) dataType)
                    : dataType;
            final Object coercedValue = DataTypeUtils.convertType(fieldValue.getValue(), chosenDataType, fieldName);
            if (coercedValue == null) {
                return null;
            }

            final Object returnValue = switch (chosenDataType.getFieldType()) {
                case DATE, TIME, TIMESTAMP -> {
                    final String format = determineDateFormat(chosenDataType.getFieldType());
                    yield coerceStringToLong(
                            fieldName,
                            StandardFieldConverterRegistry.getRegistry().getFieldConverter(String.class).convertField(coercedValue, Optional.ofNullable(format), path.getPath())
                    );
                }
                case LONG -> DataTypeUtils.toLong(coercedValue, fieldName);
                case INT, BYTE, SHORT -> DataTypeUtils.toInteger(coercedValue, fieldName);
                case CHAR, STRING -> coerceStringToLong(fieldName, coercedValue.toString());
                case BIGINT -> coercedValue;
                default -> throw new ProcessException(
                        String.format("Cannot use %s field referenced by %s as @timestamp.", chosenDataType, path.getPath())
                );
            };

            if (!retain) {
                fieldValue.updateValue(null);
            }

            return returnValue;
        } else {
            return coerceStringToLong("@timestamp", fallback);
        }
    }

    private record ResponseDetails(Map<String, Output> outputs, int successCount, int errorCount) { }

    private String determineDateFormat(final RecordFieldType recordFieldType) {
        return switch (recordFieldType) {
            case DATE -> this.dateFormat;
            case TIME -> this.timeFormat;
            case TIMESTAMP -> this.timestampFormat;
            default -> null;
        };
    }

    private Object coerceStringToLong(final String fieldName, final String stringValue) {
        return DataTypeUtils.isLongTypeCompatible(stringValue)
                ? DataTypeUtils.toLong(stringValue, fieldName)
                : stringValue;
    }

    private class Output {
        private FlowFile flowFile;
        private final RecordSetWriter writer;
        private final Relationship relationship;
        private final String errorType;

        private String exampleError;

        private int numRecords;

        public Output(final ProcessSession session, final RecordSetWriterFactory writerFactory, final ComponentLog logger,
                      final RecordSchema schema, final FlowFile input, final Relationship relationship, final String errorType)
                throws IOException, SchemaNotFoundException {
            this.flowFile = session.create(input);
            this.relationship = relationship;
            this.errorType = errorType;

            final OutputStream outputStream = session.write(this.flowFile);
            this.writer = writerFactory.createWriter(logger, schema, outputStream, this.flowFile);
            this.writer.beginRecordSet();
        }

        public FlowFile getFlowFile() {
            return flowFile;
        }

        public void write(final Record record, final Map<String, Object> error) throws IOException {
            numRecords++;
            this.writer.write(record);
            if (errorType != null && exampleError == null && error != null) {
                try {
                    exampleError = mapper.writeValueAsString(error);
                } catch (JsonProcessingException e) {
                    exampleError = String.format(
                            "{\"error\": {\"type\": \"elasticsearch_response_parse_error\", \"reason\": \"%s\"}}",
                            e.getMessage().replace("\"", "\\\"")
                    );
                }
            }
        }

        private void close() throws IOException {
            if (this.writer != null) {
                this.writer.close();
            }
        }

        public void transfer(final ProcessSession session) throws IOException {
            writer.finishRecordSet();
            this.close();

            if (numRecords > 0) {
                final Map<String, String> attributes = new HashMap<>(2, 1);
                attributes.put(ATTR_RECORD_COUNT, String.valueOf(numRecords));
                if (errorType != null) {
                    attributes.put("elasticsearch.bulk.error", exampleError);
                }
                this.flowFile = session.putAllAttributes(this.flowFile, attributes);

                session.transfer(this.flowFile, this.relationship);
            } else {
                session.remove(this.flowFile);
            }
        }

        public void remove(final ProcessSession session) throws IOException {
            this.close();
            session.remove(this.flowFile);
        }
    }

    private class IndexOperationParameters {
        private final String defaultIndexOp;
        private final String defaultIndex;
        private final String defaultType;
        private final String defaultAtTimestamp;

        private final RecordPath indexOpPath;
        private final RecordPath idPath;
        private final RecordPath indexPath;
        private final RecordPath typePath;
        private final RecordPath atTimestampPath;
        private final RecordPath scriptPath;

        private final RecordPath scriptedUpsertPath;
        private final RecordPath dynamicTypesPath;

        private final ElasticsearchRequestOptions elasticsearchRequestOptions;
        private final Map<String, RecordPath> bulkHeaderRecordPaths;

        private final boolean retainId;
        private final boolean retainTimestamp;
        private final int batchSize;

        IndexOperationParameters(final ProcessContext context, final FlowFile input) {
            defaultIndexOp = context.getProperty(INDEX_OP).evaluateAttributeExpressions(input).getValue();
            defaultIndex = context.getProperty(INDEX).evaluateAttributeExpressions(input).getValue();
            defaultType = context.getProperty(TYPE).evaluateAttributeExpressions(input).getValue();
            defaultAtTimestamp = context.getProperty(AT_TIMESTAMP).evaluateAttributeExpressions(input).getValue();

            indexOpPath = compileRecordPathFromProperty(context, INDEX_OP_RECORD_PATH, input);
            idPath = compileRecordPathFromProperty(context, ID_RECORD_PATH, input);
            indexPath = compileRecordPathFromProperty(context, INDEX_RECORD_PATH, input);
            typePath = compileRecordPathFromProperty(context, TYPE_RECORD_PATH, input);
            atTimestampPath = compileRecordPathFromProperty(context, AT_TIMESTAMP_RECORD_PATH, input);
            scriptPath = compileRecordPathFromProperty(context, SCRIPT_RECORD_PATH, input);
            scriptedUpsertPath = compileRecordPathFromProperty(context, SCRIPTED_UPSERT_RECORD_PATH, input);
            dynamicTypesPath = compileRecordPathFromProperty(context, DYNAMIC_TEMPLATES_RECORD_PATH, input);

            final Map<String, String> dynamicProperties = getRequestParametersFromDynamicProperties(context, input);
            elasticsearchRequestOptions = new ElasticsearchRequestOptions(getRequestURLParameters(dynamicProperties), getRequestHeadersFromDynamicProperties(context, input));

            final Map<String, String> bulkHeaderParameterPaths = getBulkHeaderParameters(dynamicProperties);
            bulkHeaderRecordPaths = new HashMap<>(bulkHeaderParameterPaths.size(), 1);
            for (final Map.Entry<String, String> entry : bulkHeaderParameterPaths.entrySet()) {
                if (StringUtils.isNotBlank(entry.getValue())) {
                    final RecordPath rp = recordPathCache.getCompiled(entry.getValue());
                    if (rp != null) {
                        bulkHeaderRecordPaths.put(entry.getKey(), rp);
                    }
                }
            }

            retainId = idPath != null && context.getProperty(RETAIN_ID_FIELD).evaluateAttributeExpressions(input).asBoolean();
            retainTimestamp = atTimestampPath != null && context.getProperty(RETAIN_AT_TIMESTAMP_FIELD).evaluateAttributeExpressions(input).asBoolean();
            batchSize = context.getProperty(BATCH_SIZE).evaluateAttributeExpressions(input).asInteger();
        }

        private RecordPath compileRecordPathFromProperty(final ProcessContext context, final PropertyDescriptor property, final FlowFile input) {
            final String recordPathProperty = context.getProperty(property).evaluateAttributeExpressions(input).getValue();
            return StringUtils.isNotBlank(recordPathProperty) ? recordPathCache.getCompiled(recordPathProperty) : null;
        }

        public String getDefaultIndexOp() {
            return defaultIndexOp;
        }

        public String getDefaultIndex() {
            return defaultIndex;
        }

        public String getDefaultType() {
            return defaultType;
        }

        public String getDefaultAtTimestamp() {
            return defaultAtTimestamp;
        }

        public RecordPath getIndexOpPath() {
            return indexOpPath;
        }

        public RecordPath getIdPath() {
            return idPath;
        }

        public RecordPath getIndexPath() {
            return indexPath;
        }

        public RecordPath getTypePath() {
            return typePath;
        }

        public RecordPath getAtTimestampPath() {
            return atTimestampPath;
        }

        public RecordPath getScriptPath() {
            return scriptPath;
        }

        public RecordPath getScriptedUpsertPath() {
            return scriptedUpsertPath;
        }

        public RecordPath getDynamicTypesPath() {
            return dynamicTypesPath;
        }

        public ElasticsearchRequestOptions getElasticsearchRequestOptions() {
            return elasticsearchRequestOptions;
        }

        public Map<String, RecordPath> getBulkHeaderRecordPaths() {
            return bulkHeaderRecordPaths;
        }

        public boolean isRetainId() {
            return retainId;
        }

        public boolean isRetainTimestamp() {
            return retainTimestamp;
        }

        public int getBatchSize() {
            return batchSize;
        }
    }
}<|MERGE_RESOLUTION|>--- conflicted
+++ resolved
@@ -88,12 +88,8 @@
 import java.util.concurrent.atomic.AtomicLong;
 
 @InputRequirement(InputRequirement.Requirement.INPUT_REQUIRED)
-<<<<<<< HEAD
+@SupportsBatching
 @Tags({"json", "elasticsearch", "elasticsearch7", "elasticsearch8", "elasticsearch9", "put", "index", "record"})
-=======
-@SupportsBatching
-@Tags({"json", "elasticsearch", "elasticsearch5", "elasticsearch6", "elasticsearch7", "elasticsearch8", "put", "index", "record"})
->>>>>>> d95357e4
 @CapabilityDescription("A record-aware Elasticsearch put processor that uses the official Elastic REST client libraries. " +
         "Each Record within the FlowFile is converted into a document to be sent to the Elasticsearch _bulk APi. " +
         "Multiple documents can be batched into each Request sent to Elasticsearch. Each document's Bulk operation can be configured using Record Path expressions.")
