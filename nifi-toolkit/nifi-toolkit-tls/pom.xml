<?xml version="1.0" encoding="UTF-8"?>
<!--
  Licensed to the Apache Software Foundation (ASF) under one or more
  contributor license agreements.  See the NOTICE file distributed with
  this work for additional information regarding copyright ownership.
  The ASF licenses this file to You under the Apache License, Version 2.0
  (the "License"); you may not use this file except in compliance with
  the License.  You may obtain a copy of the License at
      http://www.apache.org/licenses/LICENSE-2.0
  Unless required by applicable law or agreed to in writing, software
  distributed under the License is distributed on an "AS IS" BASIS,
  WITHOUT WARRANTIES OR CONDITIONS OF ANY KIND, either express or implied.
  See the License for the specific language governing permissions and
  limitations under the License.
-->
<project xmlns="http://maven.apache.org/POM/4.0.0" xmlns:xsi="http://www.w3.org/2001/XMLSchema-instance" xsi:schemaLocation="http://maven.apache.org/POM/4.0.0 https://maven.apache.org/xsd/maven-4.0.0.xsd">
    <modelVersion>4.0.0</modelVersion>
    <parent>
        <groupId>org.apache.nifi</groupId>
        <artifactId>nifi-toolkit</artifactId>
        <version>1.13.0-SNAPSHOT</version>
    </parent>
    <artifactId>nifi-toolkit-tls</artifactId>
    <description>Tooling to make tls configuration easier</description>
    <properties>
        <jersey.version>2.26</jersey.version>
    </properties>
    <dependencies>
        <dependency>
            <groupId>org.apache.nifi</groupId>
            <artifactId>nifi-properties</artifactId>
            <version>1.13.0-SNAPSHOT</version>
        </dependency>
        <dependency>
            <groupId>org.apache.nifi</groupId>
            <artifactId>nifi-security-utils</artifactId>
            <version>1.13.0-SNAPSHOT</version>
        </dependency>
        <dependency>
            <groupId>org.apache.nifi</groupId>
            <artifactId>nifi-resources</artifactId>
            <scope>provided</scope>
            <version>1.13.0-SNAPSHOT</version>
            <classifier>resources</classifier>
            <type>zip</type>
        </dependency>
        <dependency>
            <groupId>org.slf4j</groupId>
            <artifactId>slf4j-api</artifactId>
        </dependency>
        <dependency>
            <groupId>org.bouncycastle</groupId>
            <artifactId>bcpkix-jdk15on</artifactId>
            <version>1.66</version>
        </dependency>
        <dependency>
            <groupId>org.bouncycastle</groupId>
            <artifactId>bcprov-jdk15on</artifactId>
            <version>1.66</version>
        </dependency>
        <dependency>
            <groupId>commons-cli</groupId>
            <artifactId>commons-cli</artifactId>
            <version>1.4</version>
        </dependency>
        <dependency>
            <groupId>commons-io</groupId>
            <artifactId>commons-io</artifactId>
            <version>2.6</version>
        </dependency>
        <dependency>
            <groupId>org.eclipse.jetty</groupId>
            <artifactId>jetty-server</artifactId>
        </dependency>
        <dependency>
            <groupId>org.glassfish.jersey.core</groupId>
            <artifactId>jersey-client</artifactId>
            <version>${jersey.version}</version>
        </dependency>
        <dependency>
            <groupId>org.glassfish.jersey.inject</groupId>
            <artifactId>jersey-hk2</artifactId>
            <version>${jersey.version}</version>
        </dependency>
        <dependency>
            <groupId>com.fasterxml.jackson.core</groupId>
            <artifactId>jackson-databind</artifactId>
            <version>${jackson-databind.version}</version>
        </dependency>
        <dependency>
            <groupId>org.apache.httpcomponents</groupId>
            <artifactId>httpclient</artifactId>
            <version>4.5.5</version>
        </dependency>
        <dependency>
            <groupId>com.github.stefanbirkner</groupId>
            <artifactId>system-rules</artifactId>
            <version>1.19.0</version>
            <scope>test</scope>
        </dependency>
        <dependency>
            <groupId>org.apache.nifi</groupId>
            <artifactId>nifi-properties-loader</artifactId>
<<<<<<< HEAD
            <version>1.13.0-SNAPSHOT</version>
=======
            <version>1.12.0-SNAPSHOT</version>
>>>>>>> 93d238ec
            <scope>compile</scope>
        </dependency>
    </dependencies>
    <build>
        <plugins>
            <plugin>
                <groupId>org.apache.maven.plugins</groupId>
                <artifactId>maven-dependency-plugin</artifactId>
                <executions>
                    <execution>
                        <id>unpack</id>
                        <phase>process-resources</phase>
                        <goals>
                            <goal>unpack</goal>
                        </goals>
                        <configuration>
                            <artifactItems>
                                <artifactItem>
                                    <groupId>org.apache.nifi</groupId>
                                    <artifactId>nifi-resources</artifactId>
                                    <type>zip</type>
                                    <version>${project.version}</version>
                                    <classifier>resources</classifier>
                                    <overWrite>true</overWrite>
                                    <outputDirectory>${project.build.directory}/classes</outputDirectory>
                                    <includes>**/nifi.properties</includes>
                                </artifactItem>
                            </artifactItems>
                        </configuration>
                    </execution>
                </executions>
            </plugin>
                <plugin>
                    <groupId>org.apache.rat</groupId>
                    <artifactId>apache-rat-plugin</artifactId>
                    <configuration>
                        <excludes combine.children="append">
                            <exclude>src/test/resources/rootCert.crt</exclude>
                            <exclude>src/test/resources/rootCert.key</exclude>
                            <exclude>src/test/resources/rootCert-pkcs8.key</exclude>
                        </excludes>
                    </configuration>
                </plugin>
        </plugins>
    </build>
</project><|MERGE_RESOLUTION|>--- conflicted
+++ resolved
@@ -101,11 +101,7 @@
         <dependency>
             <groupId>org.apache.nifi</groupId>
             <artifactId>nifi-properties-loader</artifactId>
-<<<<<<< HEAD
-            <version>1.13.0-SNAPSHOT</version>
-=======
             <version>1.12.0-SNAPSHOT</version>
->>>>>>> 93d238ec
             <scope>compile</scope>
         </dependency>
     </dependencies>
