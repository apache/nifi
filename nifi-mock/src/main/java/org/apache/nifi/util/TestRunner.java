/*
 * Licensed to the Apache Software Foundation (ASF) under one or more
 * contributor license agreements.  See the NOTICE file distributed with
 * this work for additional information regarding copyright ownership.
 * The ASF licenses this file to You under the Apache License, Version 2.0
 * (the "License"); you may not use this file except in compliance with
 * the License.  You may obtain a copy of the License at
 *
 *     http://www.apache.org/licenses/LICENSE-2.0
 *
 * Unless required by applicable law or agreed to in writing, software
 * distributed under the License is distributed on an "AS IS" BASIS,
 * WITHOUT WARRANTIES OR CONDITIONS OF ANY KIND, either express or implied.
 * See the License for the specific language governing permissions and
 * limitations under the License.
 */
package org.apache.nifi.util;

import java.io.IOException;
import java.io.InputStream;
import java.nio.file.Path;
import java.util.List;
import java.util.Map;
import java.util.function.Predicate;

import org.apache.nifi.components.AllowableValue;
import org.apache.nifi.components.PropertyDescriptor;
import org.apache.nifi.components.ValidationResult;
import org.apache.nifi.controller.ControllerService;
import org.apache.nifi.controller.queue.QueueSize;
import org.apache.nifi.flowfile.FlowFile;
import org.apache.nifi.processor.ProcessContext;
import org.apache.nifi.processor.ProcessSessionFactory;
import org.apache.nifi.processor.Processor;
import org.apache.nifi.processor.Relationship;
import org.apache.nifi.provenance.ProvenanceEventRecord;
import org.apache.nifi.provenance.ProvenanceReporter;
import org.apache.nifi.reporting.InitializationException;
import org.apache.nifi.state.MockStateManager;
import org.apache.nifi.util.verifier.ConditionsBuilder;

public interface TestRunner {

    /**
     * @return the {@link Processor} for which this <code>TestRunner</code> is
     *         configured
     */
    Processor getProcessor();

    /**
     * @return the {@link ProcessSessionFactory} that this
     *         <code>TestRunner</code> will use to invoke the
     *         {@link Processor#onTrigger(ProcessContext, ProcessSessionFactory)} method
     */
    ProcessSessionFactory getProcessSessionFactory();

    /**
     * @return the {@Link ProcessContext} that this <code>TestRunner</code> will
     *         use to invoke the
     *         {@link Processor#onTrigger(ProcessContext, ProcessSessionFactory) onTrigger}
     *         method
     */
    ProcessContext getProcessContext();

    /**
     * Performs exactly the same operation as calling {@link #run(int)} with a
     * value of 1.
     */
    void run();

    /**
     * Performs the same operation as calling {@link #run(int, boolean)} with a
     * value of <code>true</code>
     *
     * @param iterations number of iterations
     */
    void run(int iterations);

    /**
     * performs the same operation as calling {@link #run(int, boolean, boolean)}
     * with a value of {@code iterations}, {@code stopOnFinish}, {@code true}
     *
     * @param iterations number of iterations
     * @param stopOnFinish flag to stop when finished
     */
    void run(int iterations, boolean stopOnFinish);

    /**
     * This method runs the {@link Processor} <code>iterations</code> times,
     * using the sequence of steps below:
     * <ul>
     * <li>
     * If {@code initialize} is true, run all methods on the Processor that are
     * annotated with the
     * {@link org.apache.nifi.processor.annotation.OnScheduled @OnScheduled} annotation. If
     * any of these methods throws an Exception, the Unit Test will fail.
     * </li>
     * <li>
     * Schedule the
     * {@link Processor#onTrigger(ProcessContext, ProcessSessionFactory) onTrigger}
     * method to be invoked <code>iterations</code> times. The number of threads
     * used to run these iterations is determined by the ThreadCount of this
     * <code>TestRunner</code>. By default, the value is set to 1, but it can be
     * modified by calling the {@link #setThreadCount(int)} method.
     * </li>
     * <li>
     * As soon as the first thread finishes its execution of
     * {@link Processor#onTrigger(ProcessContext, ProcessSessionFactory) onTrigger},
     * all methods on the Processor that are annotated with the
     * {@link org.apache.nifi.processor.annotation.OnUnscheduled @OnUnscheduled} annotation
     * are invoked. If any of these methods throws an Exception, the Unit Test
     * will fail.
     * </li>
     * <li>
     * Waits for all threads to finish execution.
     * </li>
     * <li>
     * If and only if the value of <code>shutdown</code> is true: Call all
     * methods on the Processor that is annotated with the
     * {@link org.apache.nifi.processor.annotation.OnStopped @OnStopped} annotation.
     * </li>
     * </ul>
     *
     * @param iterations number of iterations
     * @param stopOnFinish whether or not to run the Processor methods that are
     *            annotated with {@link org.apache.nifi.processor.annotation.OnStopped @OnStopped}
     * @param initialize true if must initialize
     */
    void run(int iterations, boolean stopOnFinish, final boolean initialize);

    /**
     * This method runs the {@link Processor} <code>iterations</code> times,
     * using the sequence of steps below:
     * <ul>
     * <li>
     * If {@code initialize} is true, run all methods on the Processor that are
     * annotated with the
     * {@link org.apache.nifi.processor.annotation.OnScheduled @OnScheduled} annotation. If
     * any of these methods throws an Exception, the Unit Test will fail.
     * </li>
     * <li>
     * Schedule the
     * {@link Processor#onTrigger(ProcessContext, ProcessSessionFactory) onTrigger}
     * method to be invoked <code>iterations</code> times. The number of threads
     * used to run these iterations is determined by the ThreadCount of this
     * <code>TestRunner</code>. By default, the value is set to 1, but it can be
     * modified by calling the {@link #setThreadCount(int)} method.
     * </li>
     * <li>
     * As soon as the first thread finishes its execution of
     * {@link Processor#onTrigger(ProcessContext, ProcessSessionFactory) onTrigger},
     * all methods on the Processor that are annotated with the
     * {@link org.apache.nifi.processor.annotation.OnUnscheduled @OnUnscheduled} annotation
     * are invoked. If any of these methods throws an Exception, the Unit Test
     * will fail.
     * </li>
     * <li>
     * Waits for all threads to finish execution.
     * </li>
     * <li>
     * If and only if the value of <code>shutdown</code> is true: Call all
     * methods on the Processor that is annotated with the
     * {@link org.apache.nifi.processor.annotation.OnStopped @OnStopped} annotation.
     * </li>
     * </ul>
     *
     * @param iterations number of iterations
     * @param stopOnFinish whether or not to run the Processor methods that are
     *            annotated with {@link org.apache.nifi.processor.annotation.OnStopped @OnStopped}
     * @param initialize true if must initialize
     * @param runWait indicates the amount of time in milliseconds that the framework should wait for
     *            processors to stop running before calling the {@link org.apache.nifi.processor.annotation.OnUnscheduled @OnUnscheduled} annotation
     */
    void run(int iterations, boolean stopOnFinish, final boolean initialize, final long runWait);

    /**
     * Invokes all methods on the Processor that are annotated with the
     * {@link org.apache.nifi.processor.annotation.OnShutdown @OnShutdown} annotation. If
     * any of these methods throws an Exception, the Unit Test will fail
     */
    void shutdown();

    /**
     * Updates the number of threads that will be used to run the Processor when
     * calling the {@link #run()} or {@link #run(int)} methods.
     *
     * @param threadCount num threads
     */
    void setThreadCount(int threadCount);

    /**
     * @return the currently configured number of threads that will be used to
     *         runt he Processor when calling the {@link #run()} or {@link #run(int)}
     *         methods
     */
    int getThreadCount();

    /**
     * Updates the value of the property with the given PropertyDescriptor to
     * the specified value IF and ONLY IF the value is valid according to the
     * descriptor's validator. Otherwise, Assert.fail() is called, causing the
     * unit test to fail
     *
     * @param propertyName name
     * @param propertyValue value
     * @return result
     */
    ValidationResult setProperty(String propertyName, String propertyValue);

    /**
     * Updates the value of the property with the given PropertyDescriptor to
     * the specified value IF and ONLY IF the value is valid according to the
     * descriptor's validator. Otherwise, Assert.fail() is called, causing the
     * unit test to fail
     *
     * @param descriptor descriptor
     * @param value value
     * @return result
     */
    ValidationResult setProperty(PropertyDescriptor descriptor, String value);

    /**
     * Updates the value of the property with the given PropertyDescriptor to
     * the specified value IF and ONLY IF the value is valid according to the
     * descriptor's validator. Otherwise, Assert.fail() is called, causing the
     * unit test to fail
     *
     * @param descriptor descriptor
     * @param value allowable valu
     * @return result
     */
    ValidationResult setProperty(PropertyDescriptor descriptor, AllowableValue value);

    /**
     * Sets the annotation data.
     *
     * @param annotationData data
     */
    void setAnnotationData(String annotationData);

    /**
     * Asserts that all FlowFiles that were transferred were transferred to the
     * given relationship
     *
     * @param relationship to verify
     */
    void assertAllFlowFilesTransferred(String relationship);

    /**
     * Asserts that all FlowFiles that were transferred were transferred to the
     * given relationship
     *
     * @param relationship to verify
     */
    void assertAllFlowFilesTransferred(Relationship relationship);

    /**
     * Asserts that all FlowFiles that were transferred were transferred to the
     * given relationship and that the number of FlowFiles transferred is equal
     * to <code>count</code>
     *
     * @param relationship to verify
     * @param count number of expected transfers
     */
    void assertAllFlowFilesTransferred(String relationship, int count);

    /**
     * Asserts that all FlowFiles that were transferred were transferred to the
     * given relationship and that the number of FlowFiles transferred is equal
     * to <code>count</code>
     *
     * @param relationship to verify
     * @param count number of expected transfers
     */
    void assertAllFlowFilesTransferred(Relationship relationship, int count);

    /**
     * Assert that the number of FlowFiles transferred to the given relationship
     * is equal to the given count
     *
     * @param relationship to verify
     * @param count number of expected transfers
     */
    void assertTransferCount(Relationship relationship, int count);

    /**
     * Assert that the number of FlowFiles transferred to the given relationship
     * is equal to the given count
     *
     * @param relationship to verify
     * @param count number of expected transfers
     */
    void assertTransferCount(String relationship, int count);

    /**
     * Assert that the number of FlowFiles that were penalized is equal to the given count
     *
     * @param count
     *            number of expected penalized
     */
    void assertPenalizeCount(int count);

    /**
     * Assert that there are no FlowFiles left on the input queue.
     */
    void assertQueueEmpty();

    /**
     * @return <code>true</code> if the Input Queue to the Processor is empty,
     *         <code>false</code> otherwise
     */
    boolean isQueueEmpty();

    /**
     * Assert that there is at least one FlowFile left on the input queue.
     */
    void assertQueueNotEmpty();

    /**
     * Assert that the currently configured set of properties/annotation data
     * are valid
     */
    void assertValid();

    /**
     * Assert that the currently configured set of properties/annotation data
     * are NOT valid
     */
    void assertNotValid();

    /**
     * Resets the Transfer Counts that indicate how many FlowFiles have been
     * transferred to each Relationship and removes from memory any FlowFiles
     * that have been transferred to this Relationships. This method should be
     * called between successive calls to {@link #run(int) run} if the output is
     * to be examined after each run.
     */
    void clearTransferState();

    /**
     * Enqueues the given FlowFiles into the Processor's input queue
     *
     * @param flowFiles to enqueue
     */
    void enqueue(FlowFile... flowFiles);

    /**
     * Reads the content from the given {@link Path} into memory and creates a
     * FlowFile from this content with no attributes and adds this FlowFile to
     * the Processor's Input Queue
     *
     * @param path to read content from
     * @throws IOException if unable to read content
     */
    void enqueue(Path path) throws IOException;

    /**
     * Reads the content from the given {@link Path} into memory and creates a
     * FlowFile from this content with the given attributes and adds this
     * FlowFile to the Processor's Input Queue
     *
     * @param path to read content from
     * @param attributes attributes to use for new flow file
     * @throws IOException if unable to read content
     */
    void enqueue(Path path, Map<String, String> attributes) throws IOException;

    /**
     * Copies the content from the given byte array into memory and creates a
     * FlowFile from this content with no attributes and adds this FlowFile to
     * the Processor's Input Queue
     *
     * @param data to enqueue
     */
    void enqueue(byte[] data);

    /**
     * Creates a FlowFile with the content set to the given string (in UTF-8 format), with no attributes,
     * and adds this FlowFile to the Processor's Input Queue
     *
     * @param data to enqueue
     */
    void enqueue(String data);

    /**
     * Copies the content from the given byte array into memory and creates a
     * FlowFile from this content with the given attributes and adds this
     * FlowFile to the Processor's Input Queue
     *
     * @param data to enqueue
     * @param attributes to use for enqueued item
     */
    void enqueue(byte[] data, Map<String, String> attributes);

    /**
     * Creates a FlowFile with the content set to the given string (in UTF-8 format), with the given attributes,
     * and adds this FlowFile to the Processor's Input Queue
     *
     * @param data to enqueue
     * @param attributes to use for enqueued item
     */
    void enqueue(String data, Map<String, String> attributes);

    /**
     * Reads the content from the given {@link InputStream} into memory and
     * creates a FlowFile from this content with no attributes and adds this
     * FlowFile to the Processor's Input Queue
     *
     * @param data to source data from
     */
    void enqueue(InputStream data);

    /**
     * Reads the content from the given {@link InputStream} into memory and
     * creates a FlowFile from this content with the given attributes and adds
     * this FlowFile to the Processor's Input Queue
     *
     * @param data source of data
     * @param attributes to use for flow files
     */
    void enqueue(InputStream data, Map<String, String> attributes);

    /**
     * Copies the contents of the given {@link MockFlowFile} into a byte array
     * and returns that byte array.
     *
     * @param flowFile to get content for
     * @return byte array of flowfile content
     */
    byte[] getContentAsByteArray(MockFlowFile flowFile);

    /**
     * Returns a List of FlowFiles in the order in which they were transferred
     * to the given relationship
     *
     * @param relationship to get flowfiles for
     * @return flowfiles transfered to given relationship
     */
    List<MockFlowFile> getFlowFilesForRelationship(String relationship);

    /**
     * Returns a List of FlowFiles in the order in which they were transferred
     * to the given relationship
     *
     * @param relationship to get flowfiles for
     * @return flowfiles transfered to given relationship
     */
    List<MockFlowFile> getFlowFilesForRelationship(Relationship relationship);

    /**
     * Returns a List of FlowFiles in the order in which they were transferred that were penalized
     *
     * @return flowfiles that were penalized
     */
    List<MockFlowFile> getPenalizedFlowFiles();

    /**
     * @return the {@link ProvenanceReporter} that will be used by the
     *         configured {@link Processor} for reporting Provenance Events
     */
    ProvenanceReporter getProvenanceReporter();

    /**
     * @return the current size of the Processor's Input Queue
     */
    QueueSize getQueueSize();

    /**
     * @param name of counter
     * @return the current value of the counter with the specified name, or null
     *         if no counter exists with the specified name
     */
    Long getCounterValue(String name);

    /**
     * @return the number of FlowFiles that have been removed from the system
     */
    int getRemovedCount();

    /**
     * Indicates to the Framework that the given Relationship should be
     * considered "available", meaning that the queues of all Connections that
     * contain this Relationship are not full. This is generally used only when
     * dealing with Processors that use the
     * {@link org.apache.nifi.processor.annotation.TriggerWhenAnyDestinationAvailable}
     * annotation.
     *
     * @param relationship to mark as available
     */
    void setRelationshipAvailable(Relationship relationship);

    /**
     * Indicates to the Framework that the given Relationship with the given
     * name should be considered "available", meaning that the queues of all
     * Connections that contain this Relationship are not full. This is
     * generally used only when dealing with Processors that use the
     * {@link org.apache.nifi.processor.annotation.TriggerWhenAnyDestinationAvailable}
     *
     * @param relationshipName relationship name
     */
    void setRelationshipAvailable(String relationshipName);

    /**
     * Indicates to the Framework that the given Relationship should NOT be
     * considered "available", meaning that the queue of at least one Connection
     * that contain this Relationship is full. This is generally used only when
     * dealing with Processors that use the
     * {@link org.apache.nifi.processor.annotation.TriggerWhenAnyDestinationAvailable}
     * annotation.
     *
     * @param relationship to mark as unavailable
     */
    void setRelationshipUnavailable(Relationship relationship);

    /**
     * Indicates to the Framework that the Relationship with the given name
     * should NOT be considered "available", meaning that the queue of at least
     * one Connection that contain this Relationship is full. This is generally
     * used only when dealing with Processors that use the
     * {@link org.apache.nifi.processor.annotation.TriggerWhenAnyDestinationAvailable}
     *
     * @param relationshipName name of relationship.
     */
    void setRelationshipUnavailable(String relationshipName);

    /**
     * Indicates to the framework that the configured processor has one or more
     * incoming connections.
     *
     * @param hasIncomingConnection whether or not the configured processor should behave as though it has an incoming connection
     */
    void setIncomingConnection(boolean hasIncomingConnection);

    /**
     * Indicates to the framework that the configured processor has one or more incoming
     * connections for which the processor is not also the source.
     *
     * @param hasNonLoopConnection whether or not the configured processor should behave as though it has a non-looping incoming connection
     */
    void setNonLoopConnection(boolean hasNonLoopConnection);

    /**
     * Indicates to the Framework that the configured processor has a connection for the given Relationship.
     *
     * @param relationship that has a connection
     */
    void addConnection(Relationship relationship);

    /**
     * Indicates to the Framework that the configured processor has a connection for the
     * Relationship with the given name.
     *
     * @param relationshipName name of relationship that has a connection
     */
    void addConnection(String relationshipName);

    /**
     * Removes the connection for the given Relationship from the configured processor.
     *
     * @param relationship to remove
     */
    void removeConnection(Relationship relationship);

    /**
     * Removes the connection for the relationship with the given name from the configured processor.
     *
     * @param relationshipName name of the relationship to remove
     */
    void removeConnection(String relationshipName);

    /**
     * Adds the given {@link ControllerService} to this TestRunner so that the
     * configured Processor can access it using the given
     * <code>identifier</code>. The ControllerService is not expected to be
     * initialized, as the framework will create the appropriate
     * {@link org.apache.nifi.controller.ControllerServiceInitializationContext ControllerServiceInitializationContext}
     * and initialize the ControllerService with no specified properties.
     *
     * This will call any method on the given Controller Service that is
     * annotated with the
     * {@link org.apache.nifi.annotation.lifecycle.OnAdded @OnAdded} annotation.
     *
     * @param identifier of service
     * @param service the service
     * @throws InitializationException ie
     */
    void addControllerService(String identifier, ControllerService service) throws InitializationException;

    /**
     * Adds the given {@link ControllerService} to this TestRunner so that the
     * configured Processor can access it using the given
     * <code>identifier</code>. The ControllerService is not expected to be
     * initialized, as the framework will create the appropriate
     * {@link org.apache.nifi.controller.ControllerServiceInitializationContext ControllerServiceInitializationContext}
     * and initialize the ControllerService with the given properties.
     *
     * This will call any method on the given Controller Service that is
     * annotated with the
     * {@link org.apache.nifi.annotation.lifecycle.OnAdded @OnAdded} annotation.
     *
     * @param identifier of service
     * @param service the service
     * @param properties service properties
     * @throws InitializationException ie
     */
    void addControllerService(String identifier, ControllerService service, Map<String, String> properties) throws InitializationException;

    /**
     * <p>
     * Marks the Controller Service as enabled so that it can be used by other
     * components.
     * </p>
     *
     * <p>
     * This method will result in calling any method in the Controller Service
     * that is annotated with the
     * {@link org.apache.nifi.annotation.lifecycle.OnEnabled @OnEnabled}
     * annotation.
     * </p>
     *
     * @param service the service to enable
     */
    void enableControllerService(ControllerService service);

    /**
     * <p>
     * Marks the Controller Service as disabled so that it cannot be used by
     * other components.
     * </p>
     *
     * <p>
     * This method will result in calling any method in the Controller Service
     * that is annotated with the
     * {@link org.apache.nifi.annotation.lifecycle.OnDisabled @OnDisabled}
     * annotation.
     * </p>
     *
     * @param service the service to disable
     */
    void disableControllerService(ControllerService service);

    /**
     * @param service the service
     * @return {@code true} if the given Controller Service is enabled,
     *         {@code false} if it is disabled
     *
     * @throws IllegalArgumentException if the given ControllerService is not
     *             known by this TestRunner (i.e., it has not been added via the
     *             {@link #addControllerService(String, ControllerService)} or
     *             {@link #addControllerService(String, ControllerService, Map)} method or
     *             if the Controller Service has been removed via the
     *             {@link #removeControllerService(ControllerService)} method.
     */
    boolean isControllerServiceEnabled(ControllerService service);

    /**
     * <p>
     * Removes the Controller Service from the TestRunner. This will call any
     * method on the ControllerService that is annotated with the
     * {@link org.apache.nifi.annotation.lifecycle.OnRemoved @OnRemoved}
     * annotation.
     * </p>
     *
     * @param service the service
     *
     * @throws IllegalStateException if the ControllerService is not disabled
     * @throws IllegalArgumentException if the given ControllerService is not
     *             known by this TestRunner (i.e., it has not been added via the
     *             {@link #addControllerService(String, ControllerService)} or
     *             {@link #addControllerService(String, ControllerService, Map)} method or
     *             if the Controller Service has been removed via the
     *             {@link #removeControllerService(ControllerService)} method.
     *
     */
    void removeControllerService(ControllerService service);

    /**
     * Sets the given property on the given ControllerService
     *
     * @param service to modify
     * @param property to modify
     * @param value value to use
     * @return result
     *
     * @throws IllegalStateException if the ControllerService is not disabled
     * @throws IllegalArgumentException if the given ControllerService is not
     *             known by this TestRunner (i.e., it has not been added via the
     *             {@link #addControllerService(String, ControllerService)} or
     *             {@link #addControllerService(String, ControllerService, Map)} method or
     *             if the Controller Service has been removed via the
     *             {@link #removeControllerService(ControllerService)} method.
     *
     */
    ValidationResult setProperty(ControllerService service, PropertyDescriptor property, String value);

    /**
     * Sets the given property on the given ControllerService
     *
     * @param service to modify
     * @param property to modify
     * @param value value to use
     * @return result
     *
     * @throws IllegalStateException if the ControllerService is not disabled
     * @throws IllegalArgumentException if the given ControllerService is not
     *             known by this TestRunner (i.e., it has not been added via the
     *             {@link #addControllerService(String, ControllerService)} or
     *             {@link #addControllerService(String, ControllerService, Map)} method or
     *             if the Controller Service has been removed via the
     *             {@link #removeControllerService(ControllerService)} method.
     *
     */
    ValidationResult setProperty(ControllerService service, PropertyDescriptor property, AllowableValue value);

    /**
     * Sets the property with the given name on the given ControllerService
     *
     * @param service to modify
     * @param propertyName to modify
     * @param value value to use
     * @return result
     *
     * @throws IllegalStateException if the ControllerService is not disabled
     * @throws IllegalArgumentException if the given ControllerService is not
     *             known by this TestRunner (i.e., it has not been added via the
     *             {@link #addControllerService(String, ControllerService)} or
     *             {@link #addControllerService(String, ControllerService, Map)} method or
     *             if the Controller Service has been removed via the
     *             {@link #removeControllerService(ControllerService)} method.
     *
     */
    ValidationResult setProperty(ControllerService service, String propertyName, String value);

    /**
     * Sets the annontation data of the given service to the provided annotation
     * data.
     *
     * @param service to modify
     * @param annotationData the data
     *
     * @throws IllegalStateException if the Controller Service is not disabled
     *
     * @throws IllegalArgumentException if the given ControllerService is not
     *             known by this TestRunner (i.e., it has not been added via the
     *             {@link #addControllerService(String, ControllerService)} or
     *             {@link #addControllerService(String, ControllerService, Map)} method or
     *             if the Controller Service has been removed via the
     *             {@link #removeControllerService(ControllerService)} method.
     */
    void setAnnotationData(ControllerService service, String annotationData);

    /**
     * @param identifier of controller service
     * @return the {@link ControllerService} that is registered with the given
     *         identifier, or <code>null</code> if no Controller Service exists with the
     *         given identifier
     */
    ControllerService getControllerService(String identifier);

    /**
     * Assert that the currently configured set of properties/annotation data
     * are valid for the given Controller Service.
     *
     * @param service the service to validate
     * @throws IllegalArgumentException if the given ControllerService is not
     *             known by this TestRunner (i.e., it has not been added via the
     *             {@link #addControllerService(String, ControllerService)} or
     *             {@link #addControllerService(String, ControllerService, Map)} method or
     *             if the Controller Service has been removed via the
     *             {@link #removeControllerService(ControllerService)} method.
     */
    void assertValid(ControllerService service);

    /**
     * Assert that the currently configured set of properties/annotation data
     * are NOT valid for the given Controller Service.
     *
     * @param service the service to validate
     * @throws IllegalArgumentException if the given ControllerService is not
     *             known by this TestRunner (i.e., it has not been added via the
     *             {@link #addControllerService(String, ControllerService)} or
     *             {@link #addControllerService(String, ControllerService, Map)} method or
     *             if the Controller Service has been removed via the
     *             {@link #removeControllerService(ControllerService)} method.
     *
     */
    void assertNotValid(ControllerService service);

    /**
     * @param <T> type of service
     * @param identifier identifier of service
     * @param serviceType type of service
     * @return the {@link ControllerService} that is registered with the given
     *         identifier, cast as the provided service type, or <code>null</code> if no
     *         Controller Service exists with the given identifier
     *
     * @throws ClassCastException if the identifier given is registered for a
     *             Controller Service but that Controller Service is not of the type
     *             specified
     */
    <T extends ControllerService> T getControllerService(String identifier, Class<T> serviceType);

    /**
     * Specifies whether or not the TestRunner will validate the use of
     * Expression Language. By default, the value is <code>true</code>, which
     * means that an Exception will be thrown if the Processor attempts to
     * obtain the configured value of a Property without calling
     * {@link org.apache.nifi.components.PropertyValue#evaluateAttributeExpressions evaluateAttributeExpressions}
     * on the Property Value or if
     * {@link org.apache.nifi.components.PropertyValue#evaluateAttributeExpressions evaluateAttributeExpressions}
     * is called but the PropertyDescriptor indicates that the Expression
     * Language is not supported.
     *
     * <p>
     * <b>See Also:
     * </b>{@link PropertyDescriptor.Builder#expressionLanguageSupported(boolean)}
     * </p>
     *
     * @param validate whether there is any need to validate the EL was used
     */
    void setValidateExpressionUsage(boolean validate);

    /**
     * Removes the {@link PropertyDescriptor} from the {@link ProcessContext},
     * effectively setting its value to null, or the property's default value, if it has one.
     *
     * @param descriptor of property to remove
     * @return <code>true</code> if removed, <code>false</code> if the property was not set
     */
    boolean removeProperty(PropertyDescriptor descriptor);

    /**
     * Returns a {@link List} of all {@link ProvenanceEventRecord}s that were
     * emitted by the Processor
     *
     * @return a List of all Provenance Events that were emitted by the
     *         Processor
     */
    List<ProvenanceEventRecord> getProvenanceEvents();

    /**
     * Clears the Provenance Events that have been emitted by the Processor
     */
    void clearProvenanceEvents();

    /**
     * Returns the {@link MockProcessorLog} that is used by the Processor under test.
     * @return the logger
     */
    public MockProcessorLog getLogger();

    /**
     * Returns the {@link MockProcessorLog} that is used by the specified controller service.
     *
     * @param identifier a controller service identifier
     * @return the logger
     */
    public MockProcessorLog getControllerServiceLogger(final String identifier);

    /**
     * @return the State Manager that is used to stored and retrieve state
     */
    MockStateManager getStateManager();

    /**
     * @param service the controller service of interest
     * @return the State Manager that is used to store and retrieve state for the given controller service
     */
    MockStateManager getStateManager(ControllerService service);

    /**
<<<<<<< HEAD
     * Asserts that all FlowFiles meet all conditions.
     *
     * @param relationshipName relationship name
     * @param predicate conditions
     */
    void assertAllConditionsMet(final String relationshipName, Predicate<MockFlowFile> predicate);

    /**
     * Asserts that all FlowFiles meet all conditions.
     *
     * @param relationship relationship
     * @param predicate conditions
     */
    void assertAllConditionsMet(final Relationship relationship, Predicate<MockFlowFile> predicate);
=======
     *  Maybe we should add possibility to be more precise:
     *      "All FlowFiles must meet all conditions"
     *  or
     *      "At least one FlowFile must meet all conditions"
     *  or
     *      "Each FlowFile should meet at least one condition"
     *
     *  Current functionality is: "Each FlowFile should meet at least one condition"
     *  So instead of assertAllConditionsMet we should use something like assertFlowFileMeetAnyCondition
     *  Or add extra parameter which specifies how FlowFile must meet conditions.
     *
     */
    void assertAllConditionsMet(final String relationshipName, ConditionsBuilder... andContentEqual);

    void assertAllConditionsMet(final Relationship relationship, ConditionsBuilder... andContentEqual);
>>>>>>> f9265071
}<|MERGE_RESOLUTION|>--- conflicted
+++ resolved
@@ -37,7 +37,6 @@
 import org.apache.nifi.provenance.ProvenanceReporter;
 import org.apache.nifi.reporting.InitializationException;
 import org.apache.nifi.state.MockStateManager;
-import org.apache.nifi.util.verifier.ConditionsBuilder;
 
 public interface TestRunner {
 
@@ -869,7 +868,6 @@
     MockStateManager getStateManager(ControllerService service);
 
     /**
-<<<<<<< HEAD
      * Asserts that all FlowFiles meet all conditions.
      *
      * @param relationshipName relationship name
@@ -884,21 +882,4 @@
      * @param predicate conditions
      */
     void assertAllConditionsMet(final Relationship relationship, Predicate<MockFlowFile> predicate);
-=======
-     *  Maybe we should add possibility to be more precise:
-     *      "All FlowFiles must meet all conditions"
-     *  or
-     *      "At least one FlowFile must meet all conditions"
-     *  or
-     *      "Each FlowFile should meet at least one condition"
-     *
-     *  Current functionality is: "Each FlowFile should meet at least one condition"
-     *  So instead of assertAllConditionsMet we should use something like assertFlowFileMeetAnyCondition
-     *  Or add extra parameter which specifies how FlowFile must meet conditions.
-     *
-     */
-    void assertAllConditionsMet(final String relationshipName, ConditionsBuilder... andContentEqual);
-
-    void assertAllConditionsMet(final Relationship relationship, ConditionsBuilder... andContentEqual);
->>>>>>> f9265071
 }