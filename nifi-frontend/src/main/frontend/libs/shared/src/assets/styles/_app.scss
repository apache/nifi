--- conflicted
+++ resolved
@@ -120,7 +120,6 @@
     .mat-mdc-dialog-content {
         --mat-dialog-with-actions-content-padding: 20px 24px;
     }
-<<<<<<< HEAD
 
     .mat-mdc-dialog-actions {
         border: none !important;
@@ -174,61 +173,6 @@
         line-height: 24px;
     }
 
-=======
-
-    .mat-mdc-dialog-actions {
-        border: none !important;
-    }
-
-    .mat-mdc-dialog-title {
-        --mat-dialog-headline-padding: 0 24px 9px;
-    }
-
-    .mat-drawer {
-        --mat-sidenav-container-width: auto;
-        --mat-sidenav-container-shape: 0;
-    }
-
-    .mat-mdc-button {
-        --mdc-text-button-container-shape: 4px;
-        --mdc-text-button-label-text-tracking: normal;
-        --mdc-text-button-label-text-weight: 400;
-    }
-
-    .mat-mdc-unelevated-button {
-        --mdc-filled-button-container-shape: 4px;
-        --mdc-filled-button-label-text-tracking: normal;
-        --mdc-filled-button-label-text-weight: 400;
-    }
-
-    .mat-mdc-outlined-button {
-        --mdc-outlined-button-container-shape: 4px;
-        --mdc-outlined-button-label-text-tracking: normal;
-        --mdc-outlined-button-label-text-weight: 400;
-        --mat-outlined-button-horizontal-padding: 15px;
-    }
-
-    .mat-mdc-tab-header {
-        --mdc-secondary-navigation-tab-container-height: 36px;
-        --mat-tab-header-label-text-tracking: normal;
-        --mat-tab-header-label-text-weight: 400;
-    }
-
-    .mat-tree {
-        display: inline !important;
-        background-color: unset !important;
-    }
-
-    .mat-mdc-card-header-text {
-        width: 100%;
-    }
-
-    // center input text in form fields
-    .mdc-text-field--outlined .mat-mdc-form-field-infix {
-        line-height: 24px;
-    }
-
->>>>>>> e29eddcb
     .mat-expansion-panel {
         --mat-expansion-container-shape: 4px;
     }
@@ -250,7 +194,6 @@
 
     .mat-mdc-menu-panel {
         max-width: 420px;
-<<<<<<< HEAD
 
         .fa {
             width: 14px;
@@ -264,21 +207,6 @@
             text-align: center;
         }
 
-=======
-
-        .fa {
-            width: 14px;
-            height: 14px;
-            text-align: center;
-        }
-
-        .icon {
-            display: inline-block;
-            width: 14px;
-            text-align: center;
-        }
-
->>>>>>> e29eddcb
         .mat-divider {
             --mat-menu-divider-top-spacing: 0;
             --mat-menu-divider-bottom-spacing: 0;
@@ -361,7 +289,6 @@
 
     .mat-mdc-dialog-surface {
         --mdc-dialog-container-shape: 4px;
-<<<<<<< HEAD
     }
 
     .mdc-dialog__content {
@@ -371,117 +298,8 @@
     .mat-mdc-menu-content .mat-mdc-menu-item {
         min-height: 2.25rem;
     }
-
-    // markdown styles
-
-    .mat-typography.text-base markdown {
-        h1 {
-            margin: 0 0 16px;
-            line-height: 28px;
-            font-size: 20px;
-            font-weight: 700;
-        }
-
-        h2 {
-            margin: 0 0 16px;
-            line-height: 28px;
-            font-size: 18px;
-            font-weight: 700;
-        }
-
-        h3 {
-            margin: 0 0 16px;
-            line-height: 28px;
-            font-size: 18px;
-            font-weight: 400;
-        }
-
-        h4 {
-            margin: unset;
-            line-height: 20px;
-            font-size: 14px;
-            font-weight: 400;
-        }
-
-        h5 {
-            margin: unset;
-            line-height: 20px;
-            font-size: 14px;
-            font-weight: 400;
-        }
-
-        h6 {
-            margin: unset;
-            line-height: 12px;
-            font-size: 12px;
-            font-weight: 400;
-        }
-
-        ul {
-            list-style: disc outside;
-            margin: 1em;
-        }
-
-        ol {
-            list-style: auto outside;
-            margin: 1em;
-        }
-
-        table {
-            display: table;
-            border-width: 1px;
-            margin-bottom: 1em;
-            width: 100%;
-            table-layout: fixed;
-            text-align: left;
-            border-collapse: separate;
-            border-spacing: 0;
-
-            th {
-                user-select: none;
-            }
-
-            td,
-            th {
-                border-bottom-width: 1px;
-                border-bottom-style: solid;
-                white-space: nowrap;
-                overflow: hidden;
-                text-overflow: ellipsis;
-                cursor: default;
-                text-wrap: wrap;
-                padding: 8px;
-                word-break: break-word;
-            }
-
-            th {
-                text-transform: uppercase;
-            }
-
-            ul {
-                list-style-type: disc;
-                list-style-position: inside;
-
-                text-wrap: wrap;
-                word-break: break-all;
-            }
-        }
-    }
 }
 
-=======
-    }
-
-    .mdc-dialog__content {
-        font-size: 14px !important;
-    }
-
-    .mat-mdc-menu-content .mat-mdc-menu-item {
-        min-height: 2.25rem;
-    }
-}
-
->>>>>>> e29eddcb
 @mixin generate-material-theme($material-theme, $config) {
     $is-material-dark: if(mat.get-theme-type($material-theme) == dark, true, false);
     $material-theme-primary-palette-default: mat.get-theme-color(
@@ -498,7 +316,6 @@
         $material-theme,
         primary,
         map.get(map.get($config, primary), lighter)
-<<<<<<< HEAD
     );
     $material-theme-secondary-palette-default: mat.get-theme-color(
         $material-theme,
@@ -515,24 +332,6 @@
         secondary,
         map.get(map.get($config, secondary), lighter)
     );
-=======
-    );
-    $material-theme-secondary-palette-default: mat.get-theme-color(
-        $material-theme,
-        secondary,
-        map.get(map.get($config, secondary), default)
-    );
-    $material-theme-secondary-palette-darker: mat.get-theme-color(
-        $material-theme,
-        secondary,
-        map.get(map.get($config, secondary), darker)
-    );
-    $material-theme-secondary-palette-lighter: mat.get-theme-color(
-        $material-theme,
-        secondary,
-        map.get(map.get($config, secondary), lighter)
-    );
->>>>>>> e29eddcb
     $material-theme-tertiary-palette-default: mat.get-theme-color(
         $material-theme,
         tertiary,
@@ -648,7 +447,6 @@
     .neutral-contrast {
         color: $neutral-contrast;
         fill: $neutral-contrast;
-<<<<<<< HEAD
     }
 
     .neutral-color {
@@ -707,66 +505,6 @@
         @include mat.button-color($material-theme, $color-variant: error);
     }
 
-=======
-    }
-
-    .neutral-color {
-        color: $material-theme-neutral-palette-default;
-        fill: $material-theme-neutral-palette-default;
-    }
-
-    .success-color {
-        color: $success-default;
-        fill: $success-default;
-    }
-
-    .success-color-lighter {
-        color: $success-lighter;
-        fill: $success-lighter;
-    }
-
-    .success-color-darker {
-        color: $success-darker;
-        fill: $success-darker;
-    }
-
-    .caution-color {
-        color: $caution;
-        fill: $caution;
-    }
-
-    .caution-color-background {
-        background-color: $caution;
-    }
-
-    // semantic classes for contrast colors determined based on the light/dark mode of the theme.
-
-    // will be black for light mode and white for dark mode
-    .neutral-contrast {
-        color: $neutral-contrast;
-        fill: $neutral-contrast;
-    }
-
-    // will be a darker light grey for light mode and a brighter light grey for dark mode
-    .border-color {
-        color: $border-color;
-        fill: $border-color;
-    }
-
-    // color variants for theming angular material widgets
-    .tertiary-checkbox {
-        @include mat.checkbox-color($material-theme, $color-variant: tertiary);
-    }
-
-    .primary-icon-button {
-        @include mat.icon-button-color($material-theme, $color-variant: primary);
-    }
-
-    .error-button {
-        @include mat.button-color($material-theme, $color-variant: error);
-    }
-
->>>>>>> e29eddcb
     .error-spinner {
         @include mat.progress-spinner-color($material-theme, $color-variant: error);
     }
@@ -824,18 +562,6 @@
         // Tailwind sets a default that doesn't shift with light and dark themes
         border-color: $border-color;
     }
-<<<<<<< HEAD
-
-    // This will override the above rule in cases where the tailwind style is explicitly set (even on the 'exception' elements)
-    .border-t,
-    .border-b,
-    .border,
-    .border-l,
-    .border-r {
-        border-color: $border-color;
-    }
-=======
->>>>>>> e29eddcb
 
     * {
         // Because snackbars have different surface colors, we need to make sure the action color has enough contrast.
@@ -844,25 +570,6 @@
             $material-theme-tertiary-palette-darker,
             $material-theme-tertiary-palette-lighter
         );
-<<<<<<< HEAD
-
-        // markdown styles
-
-        markdown {
-            table {
-                background-color: $alternate-surface;
-
-                th {
-                    @extend .neutral-contrast;
-                }
-
-                tbody {
-                    tr:hover {
-                        background-color: var(--mat-menu-item-hover-state-layer-color) !important;
-                    }
-                }
-            }
-        }
     }
 
     .mat-typography.text-base {
@@ -904,48 +611,6 @@
         }
 
         .mat-mdc-select {
-=======
-    }
-
-    .mat-typography.text-base {
-        font-family: mat.get-theme-typography($material-theme, body-medium, font-family);
-        line-height: mat.get-theme-typography($material-theme, body-medium, line-height);
-        font-size: mat.get-theme-typography($material-theme, body-medium, font-size);
-        font-weight: mat.get-theme-typography($material-theme, body-medium, font-weight);
-        letter-spacing: normal;
-
-        h2 {
-            margin: unset;
-            line-height: 28px;
-            font-size: 18px;
-            font-weight: 700;
-        }
-
-        h3 {
-            margin: 0 0 16px;
-            line-height: 28px;
-            font-size: 20px;
-            font-weight: 700;
-        }
-
-        h4 {
-            margin: unset;
-            line-height: 20px;
-            font-size: 14px;
-            font-weight: 400;
-        }
-
-        a {
-            letter-spacing: normal;
-        }
-
-        .mdc-text-field--outlined .mdc-floating-label {
-            font-size: mat.get-theme-typography($material-theme, body-medium, font-size);
-            letter-spacing: normal;
-            line-height: normal;
-        }
-
-        .mat-mdc-select {
             font-size: mat.get-theme-typography($material-theme, body-medium, font-size);
             letter-spacing: normal;
             line-height: normal;
@@ -966,28 +631,6 @@
         }
 
         .mat-mdc-option {
->>>>>>> e29eddcb
-            font-size: mat.get-theme-typography($material-theme, body-medium, font-size);
-            letter-spacing: normal;
-            line-height: normal;
-        }
-
-<<<<<<< HEAD
-        .mat-mdc-card-title {
-            font-size: 18px;
-            letter-spacing: normal;
-            line-height: 28px;
-            font-weight: 700;
-        }
-
-        .mat-mdc-card-subtitle {
-            font-size: mat.get-theme-typography($material-theme, body-medium, font-size);
-            letter-spacing: normal;
-            line-height: 20px;
-            font-weight: 400;
-        }
-
-        .mat-mdc-option {
             font-size: mat.get-theme-typography($material-theme, body-medium, font-size);
             letter-spacing: normal;
             line-height: normal;
@@ -1006,21 +649,6 @@
             line-height: normal;
         }
 
-=======
-        .mat-mdc-form-field {
-            font-size: mat.get-theme-typography($material-theme, body-medium, font-size);
-            letter-spacing: normal;
-            line-height: normal;
-        }
-
-        .mat-tree-node,
-        .mat-nested-tree-node {
-            font-size: mat.get-theme-typography($material-theme, body-medium, font-size);
-            letter-spacing: normal;
-            line-height: normal;
-        }
-
->>>>>>> e29eddcb
         .mat-mdc-header-cell {
             font-weight: 700;
         }
