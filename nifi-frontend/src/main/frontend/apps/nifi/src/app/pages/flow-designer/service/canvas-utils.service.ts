--- conflicted
+++ resolved
@@ -1236,11 +1236,7 @@
                     }, NiFiCommon.TOOLTIP_DELAY_OPEN_MILLIS);
                 }
             })
-<<<<<<< HEAD
-            .on('mouseleave', function () {
-=======
             .on('mouseleave', function() {
->>>>>>> e29eddcb
                 if (openTimer > 0) {
                     window.clearTimeout(openTimer);
                     openTimer = -1;
