--- conflicted
+++ resolved
@@ -13,11 +13,7 @@
     <parent>
         <artifactId>nifi-standard-bundle</artifactId>
         <groupId>org.apache.nifi</groupId>
-<<<<<<< HEAD
-        <version>1.9.2-SNAPSHOT</version>
-=======
         <version>1.9.3-SNAPSHOT</version>
->>>>>>> 4255528a
     </parent>
     <modelVersion>4.0.0</modelVersion>
 
@@ -37,65 +33,37 @@
         <dependency>
             <groupId>org.apache.nifi</groupId>
             <artifactId>nifi-api</artifactId>
-<<<<<<< HEAD
-            <version>1.9.2-SNAPSHOT</version>
-=======
-            <version>1.9.3-SNAPSHOT</version>
->>>>>>> 4255528a
+            <version>1.9.3-SNAPSHOT</version>
         </dependency>
         <dependency>
             <groupId>org.apache.nifi</groupId>
             <artifactId>nifi-framework-api</artifactId>
-<<<<<<< HEAD
-            <version>1.9.2-SNAPSHOT</version>
-=======
-            <version>1.9.3-SNAPSHOT</version>
->>>>>>> 4255528a
+            <version>1.9.3-SNAPSHOT</version>
         </dependency>
         <dependency>
             <groupId>org.apache.nifi</groupId>
             <artifactId>nifi-utils</artifactId>
-<<<<<<< HEAD
-            <version>1.9.2-SNAPSHOT</version>
-=======
-            <version>1.9.3-SNAPSHOT</version>
->>>>>>> 4255528a
+            <version>1.9.3-SNAPSHOT</version>
         </dependency>
         <dependency>
             <groupId>org.apache.nifi</groupId>
             <artifactId>nifi-custom-ui-utilities</artifactId>
-<<<<<<< HEAD
-            <version>1.9.2-SNAPSHOT</version>
-=======
-            <version>1.9.3-SNAPSHOT</version>
->>>>>>> 4255528a
+            <version>1.9.3-SNAPSHOT</version>
         </dependency>
         <dependency>
             <groupId>org.apache.nifi</groupId>
             <artifactId>nifi-expression-language</artifactId>
-<<<<<<< HEAD
-            <version>1.9.2-SNAPSHOT</version>
-=======
-            <version>1.9.3-SNAPSHOT</version>
->>>>>>> 4255528a
+            <version>1.9.3-SNAPSHOT</version>
         </dependency>
         <dependency>
             <groupId>org.apache.nifi</groupId>
             <artifactId>nifi-processor-utils</artifactId>
-<<<<<<< HEAD
-            <version>1.9.2-SNAPSHOT</version>
-=======
-            <version>1.9.3-SNAPSHOT</version>
->>>>>>> 4255528a
+            <version>1.9.3-SNAPSHOT</version>
         </dependency>
         <dependency>
             <groupId>org.apache.nifi</groupId>
             <artifactId>nifi-standard-utils</artifactId>
-<<<<<<< HEAD
-            <version>1.9.2-SNAPSHOT</version>
-=======
-            <version>1.9.3-SNAPSHOT</version>
->>>>>>> 4255528a
+            <version>1.9.3-SNAPSHOT</version>
         </dependency>
         <dependency>
             <groupId>javax.servlet.jsp</groupId>
