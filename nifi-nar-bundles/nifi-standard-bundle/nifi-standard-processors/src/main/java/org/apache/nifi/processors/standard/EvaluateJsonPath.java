/*
 * Licensed to the Apache Software Foundation (ASF) under one or more
 * contributor license agreements.  See the NOTICE file distributed with
 * this work for additional information regarding copyright ownership.
 * The ASF licenses this file to You under the Apache License, Version 2.0
 * (the "License"); you may not use this file except in compliance with
 * the License.  You may obtain a copy of the License at
 *
 *     http://www.apache.org/licenses/LICENSE-2.0
 *
 * Unless required by applicable law or agreed to in writing, software
 * distributed under the License is distributed on an "AS IS" BASIS,
 * WITHOUT WARRANTIES OR CONDITIONS OF ANY KIND, either express or implied.
 * See the License for the specific language governing permissions and
 * limitations under the License.
 */
package org.apache.nifi.processors.standard;

import java.io.IOException;
import java.io.OutputStream;
import java.nio.charset.StandardCharsets;
import java.util.ArrayList;
import java.util.Collection;
import java.util.Collections;
import java.util.HashMap;
import java.util.HashSet;
import java.util.List;
import java.util.Map;
import java.util.Set;
import java.util.concurrent.ConcurrentHashMap;
import java.util.concurrent.ConcurrentMap;

import org.apache.commons.lang3.StringUtils;
import org.apache.nifi.annotation.behavior.DynamicProperty;
import org.apache.nifi.annotation.behavior.EventDriven;
import org.apache.nifi.annotation.behavior.InputRequirement;
import org.apache.nifi.annotation.behavior.InputRequirement.Requirement;
import org.apache.nifi.annotation.behavior.SideEffectFree;
import org.apache.nifi.annotation.behavior.SupportsBatching;
import org.apache.nifi.annotation.documentation.CapabilityDescription;
import org.apache.nifi.annotation.documentation.Tags;
import org.apache.nifi.annotation.lifecycle.OnRemoved;
import org.apache.nifi.annotation.lifecycle.OnScheduled;
import org.apache.nifi.annotation.lifecycle.OnStopped;
import org.apache.nifi.components.PropertyDescriptor;
import org.apache.nifi.components.ValidationContext;
import org.apache.nifi.components.ValidationResult;
import org.apache.nifi.flowfile.FlowFile;
import org.apache.nifi.logging.ProcessorLog;
import org.apache.nifi.processor.ProcessContext;
import org.apache.nifi.processor.ProcessSession;
import org.apache.nifi.processor.ProcessorInitializationContext;
import org.apache.nifi.processor.Relationship;
import org.apache.nifi.processor.exception.ProcessException;
import org.apache.nifi.processor.io.OutputStreamCallback;
import org.apache.nifi.stream.io.BufferedOutputStream;
import org.apache.nifi.util.ObjectHolder;

import com.jayway.jsonpath.DocumentContext;
<<<<<<< HEAD
import com.jayway.jsonpath.JsonPath;
import com.jayway.jsonpath.InvalidJsonException;
=======
import com.jayway.jsonpath.InvalidJsonException;
import com.jayway.jsonpath.JsonPath;
>>>>>>> d624ea48
import com.jayway.jsonpath.PathNotFoundException;

@EventDriven
@SideEffectFree
@SupportsBatching
@Tags({"JSON", "evaluate", "JsonPath"})
@InputRequirement(Requirement.INPUT_REQUIRED)
@CapabilityDescription("Evaluates one or more JsonPath expressions against the content of a FlowFile. "
        + "The results of those expressions are assigned to FlowFile Attributes or are written to the content of the FlowFile itself, "
        + "depending on configuration of the Processor. "
        + "JsonPaths are entered by adding user-defined properties; the name of the property maps to the Attribute Name "
        + "into which the result will be placed (if the Destination is flowfile-attribute; otherwise, the property name is ignored). "
        + "The value of the property must be a valid JsonPath expression. "
        + "A Return Type of 'auto-detect' will make a determination based off the configured destination. "
        + "When 'Destination' is set to 'flowfile-attribute,' a return type of 'scalar' will be used. "
        + "When 'Destination' is set to 'flowfile-content,' a return type of 'JSON' will be used."
        + "If the JsonPath evaluates to a JSON array or JSON object and the Return Type is set to 'scalar' the FlowFile will be unmodified and will be routed to failure. "
        + "A Return Type of JSON can return scalar values if the provided JsonPath evaluates to the specified value and will be routed as a match."
        + "If Destination is 'flowfile-content' and the JsonPath does not evaluate to a defined path, the FlowFile will be routed to 'unmatched' without having its contents modified. "
        + "If Destination is flowfile-attribute and the expression matches nothing, attributes will be created with "
        + "empty strings as the value, and the FlowFile will always be routed to 'matched.'")
@DynamicProperty(name = "A FlowFile attribute(if <Destination> is set to 'flowfile-attribute')",
        value = "A JsonPath expression", description = "If <Destination>='flowfile-attribute' then that FlowFile attribute "
        + "will be set to any JSON objects that match the JsonPath.  If <Destination>='flowfile-content' then the FlowFile "
        + "content will be updated to any JSON objects that match the JsonPath.")
public class EvaluateJsonPath extends AbstractJsonPathProcessor {

    public static final String DESTINATION_ATTRIBUTE = "flowfile-attribute";
    public static final String DESTINATION_CONTENT = "flowfile-content";

    public static final String RETURN_TYPE_AUTO = "auto-detect";
    public static final String RETURN_TYPE_JSON = "json";
    public static final String RETURN_TYPE_SCALAR = "scalar";

    public static final String PATH_NOT_FOUND_IGNORE = "ignore";
    public static final String PATH_NOT_FOUND_WARN = "warn";

    public static final PropertyDescriptor DESTINATION = new PropertyDescriptor.Builder()
            .name("Destination")
            .description("Indicates whether the results of the JsonPath evaluation are written to the FlowFile content or a FlowFile attribute; "
                    + "if using attribute, must specify the Attribute Name property. If set to flowfile-content, only one JsonPath may be specified, "
                    + "and the property name is ignored.")
            .required(true)
            .allowableValues(DESTINATION_CONTENT, DESTINATION_ATTRIBUTE)
            .defaultValue(DESTINATION_CONTENT)
            .build();

    public static final PropertyDescriptor RETURN_TYPE = new PropertyDescriptor.Builder()
            .name("Return Type").description("Indicates the desired return type of the JSON Path expressions.  Selecting 'auto-detect' will set the return type to 'json' "
                    + "for a Destination of 'flowfile-content', and 'scalar' for a Destination of 'flowfile-attribute'.")
            .required(true)
            .allowableValues(RETURN_TYPE_AUTO, RETURN_TYPE_JSON, RETURN_TYPE_SCALAR)
            .defaultValue(RETURN_TYPE_AUTO)
            .build();

    public static final PropertyDescriptor PATH_NOT_FOUND = new PropertyDescriptor.Builder()
            .name("Path Not Found Behavior")
            .description("Indicates how to handle missing JSON path expressions when destination is set to 'flowfile-attribute'. Selecting 'warn' will "
                    + "generate a warning when a JSON path expression is not found.")
            .required(true)
            .allowableValues(PATH_NOT_FOUND_WARN, PATH_NOT_FOUND_IGNORE)
            .defaultValue(PATH_NOT_FOUND_IGNORE)
            .build();

    public static final Relationship REL_MATCH = new Relationship.Builder()
            .name("matched")
            .description("FlowFiles are routed to this relationship when the JsonPath is successfully evaluated and the FlowFile is modified as a result")
            .build();
    public static final Relationship REL_NO_MATCH = new Relationship.Builder()
            .name("unmatched")
            .description("FlowFiles are routed to this relationship when the JsonPath does not match the content of the FlowFile and the Destination is set to flowfile-content")
            .build();
    public static final Relationship REL_FAILURE = new Relationship.Builder()
            .name("failure")
            .description("FlowFiles are routed to this relationship when the JsonPath cannot be evaluated against the content of the "
                    + "FlowFile; for instance, if the FlowFile is not valid JSON")
            .build();

    private Set<Relationship> relationships;
    private List<PropertyDescriptor> properties;

    private final ConcurrentMap<String, JsonPath> cachedJsonPathMap = new ConcurrentHashMap<>();

    @Override
    protected void init(final ProcessorInitializationContext context) {
        final Set<Relationship> relationships = new HashSet<>();
        relationships.add(REL_MATCH);
        relationships.add(REL_NO_MATCH);
        relationships.add(REL_FAILURE);
        this.relationships = Collections.unmodifiableSet(relationships);

        final List<PropertyDescriptor> properties = new ArrayList<>();
        properties.add(DESTINATION);
        properties.add(RETURN_TYPE);
        properties.add(PATH_NOT_FOUND);
        properties.add(NULL_VALUE_DEFAULT_REPRESENTATION);
        this.properties = Collections.unmodifiableList(properties);
    }

    @Override
    protected Collection<ValidationResult> customValidate(final ValidationContext context) {
        final List<ValidationResult> results = new ArrayList<>(super.customValidate(context));

        final String destination = context.getProperty(DESTINATION).getValue();
        if (DESTINATION_CONTENT.equals(destination)) {
            int jsonPathCount = 0;

            for (final PropertyDescriptor desc : context.getProperties().keySet()) {
                if (desc.isDynamic()) {
                    jsonPathCount++;
                }
            }

            if (jsonPathCount != 1) {
                results.add(new ValidationResult.Builder().subject("JsonPaths").valid(false)
                        .explanation("Exactly one JsonPath must be set if using destination of " + DESTINATION_CONTENT).build());
            }
        }

        return results;
    }

    @Override
    public Set<Relationship> getRelationships() {
        return relationships;
    }

    @Override
    protected List<PropertyDescriptor> getSupportedPropertyDescriptors() {
        return properties;
    }

    @Override
    protected PropertyDescriptor getSupportedDynamicPropertyDescriptor(final String propertyDescriptorName) {
        return new PropertyDescriptor.Builder().name(propertyDescriptorName).expressionLanguageSupported(false).addValidator(new JsonPathValidator() {
            @Override
            public void cacheComputedValue(String subject, String input, JsonPath computedJsonPath) {
                cachedJsonPathMap.put(input, computedJsonPath);
            }

            @Override
            public boolean isStale(String subject, String input) {
                return cachedJsonPathMap.get(input) == null;
            }
        }).required(false).dynamic(true).build();
    }

    @Override
    public void onPropertyModified(PropertyDescriptor descriptor, String oldValue, String newValue) {
        if (descriptor.isDynamic()) {
            if (!StringUtils.equals(oldValue, newValue)) {
                if (oldValue != null) {
                    cachedJsonPathMap.remove(oldValue);
                }
            }
        }
    }

    /**
     * Provides cleanup of the map for any JsonPath values that may have been created. This will remove common values shared between multiple instances, but will be regenerated when the next
     * validation cycle occurs as a result of isStale()
     *
     * @param processContext context
     */
    @OnRemoved
    public void onRemoved(ProcessContext processContext) {
        for (PropertyDescriptor propertyDescriptor : getPropertyDescriptors()) {
            if (propertyDescriptor.isDynamic()) {
                cachedJsonPathMap.remove(processContext.getProperty(propertyDescriptor).getValue());
            }
        }
    }

    private final Map<String, JsonPath> attributeToJsonPathMap = new HashMap<>();

    @OnScheduled
    public void compileJsonPaths(ProcessContext processContext) {
    	/* 
    	 * Build the JsonPath expressions from attributes before processing the
    	 * FlowFiles so that we can quickly and efficiently read the JSON path results
    	 */
        for (final Map.Entry<PropertyDescriptor, String> entry : processContext.getProperties().entrySet()) {
            if (!entry.getKey().isDynamic()) {
                continue;
            }
            final JsonPath jsonPath = JsonPath.compile(entry.getValue());
            attributeToJsonPathMap.put(entry.getKey().getName(), jsonPath);
        }
    }

    @OnStopped
    public void clearJsonPaths() {
    	attributeToJsonPathMap.clear();
    }

    @Override
    public void onTrigger(final ProcessContext processContext, final ProcessSession processSession) throws ProcessException {

        FlowFile flowFile = processSession.get();
        if (flowFile == null) {
            return;
        }

        final ProcessorLog logger = getLogger();

        String representationOption = processContext.getProperty(NULL_VALUE_DEFAULT_REPRESENTATION).getValue();
        final String nullDefaultValue = NULL_REPRESENTATION_MAP.get(representationOption);

        final String destination = processContext.getProperty(DESTINATION).getValue();
        String returnType = processContext.getProperty(RETURN_TYPE).getValue();
        if (returnType.equals(RETURN_TYPE_AUTO)) {
            returnType = destination.equals(DESTINATION_CONTENT) ? RETURN_TYPE_JSON : RETURN_TYPE_SCALAR;
        }

        DocumentContext documentContext = null;
        try {
            documentContext = validateAndEstablishJsonContext(processSession, flowFile);
        } catch (InvalidJsonException e) {
            logger.error("FlowFile {} did not have valid JSON content.", new Object[]{flowFile});
            processSession.transfer(flowFile, REL_FAILURE);
            return;
        }

        final Map<String, String> jsonPathResults = new HashMap<>();

        for (final Map.Entry<String, JsonPath> attributeJsonPathEntry : attributeToJsonPathMap.entrySet()) {

            final String jsonPathAttrKey = attributeJsonPathEntry.getKey();
            final JsonPath jsonPathExp = attributeJsonPathEntry.getValue();
            final String pathNotFound = processContext.getProperty(PATH_NOT_FOUND).getValue();

            final ObjectHolder<Object> resultHolder = new ObjectHolder<>(null);
            try {
                final Object result = documentContext.read(jsonPathExp);
                if (returnType.equals(RETURN_TYPE_SCALAR) && !isJsonScalar(result)) {
                    logger.error("Unable to return a scalar value for the expression {} for FlowFile {}. Evaluated value was {}. Transferring to {}.",
                            new Object[]{jsonPathExp.getPath(), flowFile.getId(), result.toString(), REL_FAILURE.getName()});
                    processSession.transfer(flowFile, REL_FAILURE);
                    return;
                }
                resultHolder.set(result);
            } catch (PathNotFoundException e) {

                if (pathNotFound.equals(PATH_NOT_FOUND_WARN)) {
                    logger.warn("FlowFile {} could not find path {} for attribute key {}.",
                            new Object[]{flowFile.getId(), jsonPathExp.getPath(), jsonPathAttrKey}, e);
                }

                if (destination.equals(DESTINATION_ATTRIBUTE)) {
                    jsonPathResults.put(jsonPathAttrKey, StringUtils.EMPTY);
                    continue;
                } else {
                    processSession.transfer(flowFile, REL_NO_MATCH);
                    return;
                }
            }

            final String resultRepresentation = getResultRepresentation(resultHolder.get(), nullDefaultValue);
            switch (destination) {
                case DESTINATION_ATTRIBUTE:
                    jsonPathResults.put(jsonPathAttrKey, resultRepresentation);
                    break;
                case DESTINATION_CONTENT:
                    flowFile = processSession.write(flowFile, new OutputStreamCallback() {
                        @Override
                        public void process(final OutputStream out) throws IOException {
                            try (OutputStream outputStream = new BufferedOutputStream(out)) {
                                outputStream.write(resultRepresentation.getBytes(StandardCharsets.UTF_8));
                            }
                        }
                    });
                    processSession.getProvenanceReporter().modifyContent(flowFile, "Replaced content with result of expression " + jsonPathExp.getPath());
                    break;
            }
        }
        flowFile = processSession.putAllAttributes(flowFile, jsonPathResults);
        processSession.transfer(flowFile, REL_MATCH);
    }
}<|MERGE_RESOLUTION|>--- conflicted
+++ resolved
@@ -57,13 +57,8 @@
 import org.apache.nifi.util.ObjectHolder;
 
 import com.jayway.jsonpath.DocumentContext;
-<<<<<<< HEAD
-import com.jayway.jsonpath.JsonPath;
-import com.jayway.jsonpath.InvalidJsonException;
-=======
 import com.jayway.jsonpath.InvalidJsonException;
 import com.jayway.jsonpath.JsonPath;
->>>>>>> d624ea48
 import com.jayway.jsonpath.PathNotFoundException;
 
 @EventDriven
@@ -241,7 +236,7 @@
 
     @OnScheduled
     public void compileJsonPaths(ProcessContext processContext) {
-    	/* 
+    	/*
     	 * Build the JsonPath expressions from attributes before processing the
     	 * FlowFiles so that we can quickly and efficiently read the JSON path results
     	 */
