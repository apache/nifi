--- conflicted
+++ resolved
@@ -95,15 +95,10 @@
             .defaultValue(".*")
             .build();
     public static final PropertyDescriptor DICTIONARY_FILE = new PropertyDescriptor.Builder()
-<<<<<<< HEAD
             .name("dictionary-file")
             .displayName("Dictionary File")
-            .description("A new-line-delimited text file that includes the terms that should trigger a match. Empty lines are ignored.")
-=======
-            .name("Dictionary File")
             .description("A new-line-delimited text file that includes the terms that should trigger a match. Empty lines are ignored.  The contents of "
                     + "the text file are loaded into memory when the processor is scheduled and reloaded when the contents are modified.")
->>>>>>> f8cad0f8
             .required(true)
             .addValidator(StandardValidators.FILE_EXISTS_VALIDATOR)
             .build();
