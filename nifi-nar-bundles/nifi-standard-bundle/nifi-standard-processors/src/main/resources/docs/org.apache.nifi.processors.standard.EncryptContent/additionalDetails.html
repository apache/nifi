--- conflicted
+++ resolved
@@ -17,11 +17,7 @@
     <head>
         <meta charset="utf-8"/>
         <title>EncryptContent</title>
-<<<<<<< HEAD
-        <link rel="stylesheet" href="/nifi-docs/css/component-usage.css" type="text/css"/>
-=======
         <link rel="stylesheet" href="../../../../../css/component-usage.css" type="text/css"/>
->>>>>>> 844dbe4e
     </head>
 
     <body>
