--- conflicted
+++ resolved
@@ -50,15 +50,11 @@
         <module>nifi-azure-bundle</module>
         <module>nifi-ldap-iaa-providers-bundle</module>
         <module>nifi-riemann-bundle</module>
-<<<<<<< HEAD
         <module>nifi-html-bundle</module>
         <module>nifi-scripting-bundle</module>
         <module>nifi-elasticsearch-bundle</module>
         <module>nifi-amqp-bundle</module>
-=======
-		<module>nifi-html-bundle</module>
         <module>nifi-camel-bundle</module>
->>>>>>> 45056e95
     </modules>
     <dependencyManagement>
         <dependencies>
