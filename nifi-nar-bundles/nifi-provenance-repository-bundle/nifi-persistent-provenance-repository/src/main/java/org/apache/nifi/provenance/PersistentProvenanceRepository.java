--- conflicted
+++ resolved
@@ -1699,11 +1699,7 @@
 
                     if (eventReporter != null) {
                         eventReporter.reportEvent(Severity.WARNING, EVENT_CATEGORY, "Failed to read Provenance Event "
-<<<<<<< HEAD
-                                + "Record from Journal due to " + e  + "; it's possible that the record wasn't "
-=======
                                 + "Record from Journal due to " + e + "; it's possible that the record wasn't "
->>>>>>> d89d5f68
                                 + "completely written to the file. This journal will be skipped.");
                     }
                 }
@@ -1856,10 +1852,6 @@
                                             + "that the record wasn't completely written to the file. The remainder "
                                             + "of this journal will be skipped.");
                                 }
-<<<<<<< HEAD
-=======
-
->>>>>>> d89d5f68
                             }
 
                             if (nextRecord != null) {
