--- conflicted
+++ resolved
@@ -15,11 +15,7 @@
     <parent>
         <groupId>org.apache.nifi</groupId>
         <artifactId>nifi-nar-bundles</artifactId>
-<<<<<<< HEAD
-        <version>1.9.2-SNAPSHOT</version>
-=======
         <version>1.9.3-SNAPSHOT</version>
->>>>>>> 4255528a
     </parent>
 
     <groupId>org.apache.nifi</groupId>
@@ -44,29 +40,17 @@
             <dependency>
                 <groupId>org.apache.nifi</groupId>
                 <artifactId>nifi-elasticsearch-processors</artifactId>
-<<<<<<< HEAD
-                <version>1.9.2-SNAPSHOT</version>
-=======
                 <version>1.9.3-SNAPSHOT</version>
->>>>>>> 4255528a
             </dependency>
             <dependency>
                 <groupId>org.apache.nifi</groupId>
                 <artifactId>nifi-elasticsearch-5-processors</artifactId>
-<<<<<<< HEAD
-                <version>1.9.2-SNAPSHOT</version>
-=======
                 <version>1.9.3-SNAPSHOT</version>
->>>>>>> 4255528a
             </dependency>
             <dependency>
                 <groupId>org.apache.nifi</groupId>
                 <artifactId>nifi-elasticsearch-restapi-processors</artifactId>
-<<<<<<< HEAD
-                <version>1.9.2-SNAPSHOT</version>
-=======
                 <version>1.9.3-SNAPSHOT</version>
->>>>>>> 4255528a
             </dependency>
         </dependencies>
     </dependencyManagement>
