/*
 * Licensed to the Apache Software Foundation (ASF) under one or more
 * contributor license agreements.  See the NOTICE file distributed with
 * this work for additional information regarding copyright ownership.
 * The ASF licenses this file to You under the Apache License, Version 2.0
 * (the "License"); you may not use this file except in compliance with
 * the License.  You may obtain a copy of the License at
 *
 *     http://www.apache.org/licenses/LICENSE-2.0
 *
 * Unless required by applicable law or agreed to in writing, software
 * distributed under the License is distributed on an "AS IS" BASIS,
 * WITHOUT WARRANTIES OR CONDITIONS OF ANY KIND, either express or implied.
 * See the License for the specific language governing permissions and
 * limitations under the License.
 */
package org.apache.nifi.controller;

import static java.util.Objects.requireNonNull;

import java.lang.management.ManagementFactory;
import java.lang.management.ThreadInfo;
import java.lang.management.ThreadMXBean;
import java.net.URL;
import java.util.ArrayList;
import java.util.Collection;
import java.util.Collections;
import java.util.HashMap;
import java.util.HashSet;
import java.util.List;
import java.util.Map;
import java.util.Objects;
import java.util.Optional;
import java.util.Set;
import java.util.concurrent.Callable;
import java.util.concurrent.CompletableFuture;
import java.util.concurrent.Future;
import java.util.concurrent.ScheduledExecutorService;
import java.util.concurrent.TimeUnit;
import java.util.concurrent.atomic.AtomicBoolean;
import java.util.concurrent.atomic.AtomicInteger;
import java.util.concurrent.atomic.AtomicLong;
import java.util.concurrent.atomic.AtomicReference;
import java.util.function.Function;
import java.util.stream.Collectors;
import java.util.stream.Stream;

import org.apache.commons.lang3.builder.EqualsBuilder;
import org.apache.commons.lang3.builder.HashCodeBuilder;
import org.apache.nifi.annotation.behavior.InputRequirement.Requirement;
import org.apache.nifi.annotation.behavior.Restricted;
import org.apache.nifi.annotation.behavior.SideEffectFree;
import org.apache.nifi.annotation.behavior.TriggerWhenAnyDestinationAvailable;
import org.apache.nifi.annotation.behavior.TriggerWhenEmpty;
import org.apache.nifi.annotation.configuration.DefaultSchedule;
import org.apache.nifi.annotation.documentation.CapabilityDescription;
import org.apache.nifi.annotation.documentation.DeprecationNotice;
import org.apache.nifi.annotation.lifecycle.OnScheduled;
import org.apache.nifi.annotation.lifecycle.OnStopped;
import org.apache.nifi.annotation.lifecycle.OnUnscheduled;
import org.apache.nifi.authorization.Resource;
import org.apache.nifi.authorization.resource.Authorizable;
import org.apache.nifi.authorization.resource.ResourceFactory;
import org.apache.nifi.authorization.resource.ResourceType;
import org.apache.nifi.bundle.BundleCoordinate;
import org.apache.nifi.components.ConfigurableComponent;
import org.apache.nifi.components.ValidationContext;
import org.apache.nifi.components.ValidationResult;
import org.apache.nifi.components.validation.ValidationState;
import org.apache.nifi.components.validation.ValidationTrigger;
import org.apache.nifi.connectable.Connectable;
import org.apache.nifi.connectable.ConnectableType;
import org.apache.nifi.connectable.Connection;
import org.apache.nifi.connectable.Position;
import org.apache.nifi.controller.exception.ProcessorInstantiationException;
import org.apache.nifi.controller.scheduling.LifecycleState;
import org.apache.nifi.controller.scheduling.SchedulingAgent;
import org.apache.nifi.controller.service.ControllerServiceNode;
import org.apache.nifi.controller.service.ControllerServiceProvider;
import org.apache.nifi.controller.tasks.ActiveTask;
import org.apache.nifi.groups.ProcessGroup;
import org.apache.nifi.logging.ComponentLog;
import org.apache.nifi.logging.LogLevel;
import org.apache.nifi.logging.LogRepositoryFactory;
import org.apache.nifi.nar.NarCloseable;
import org.apache.nifi.processor.ProcessContext;
import org.apache.nifi.processor.ProcessSessionFactory;
import org.apache.nifi.processor.Processor;
import org.apache.nifi.processor.Relationship;
import org.apache.nifi.processor.SimpleProcessLogger;
import org.apache.nifi.registry.ComponentVariableRegistry;
import org.apache.nifi.scheduling.ExecutionNode;
import org.apache.nifi.scheduling.SchedulingStrategy;
import org.apache.nifi.util.CharacterFilterUtils;
import org.apache.nifi.util.FormatUtils;
import org.apache.nifi.util.NiFiProperties;
import org.apache.nifi.util.ReflectionUtils;
import org.apache.nifi.util.ThreadUtils;
import org.apache.nifi.util.file.classloader.ClassLoaderUtils;
import org.quartz.CronExpression;
import org.slf4j.Logger;
import org.slf4j.LoggerFactory;
import org.springframework.util.Assert;

/**
 * ProcessorNode provides thread-safe access to a FlowFileProcessor as it exists
 * within a controlled flow. This node keeps track of the processor, its
 * scheduling information and its relationships to other processors and whatever
 * scheduled futures exist for it. Must be thread safe.
 *
 */
public class StandardProcessorNode extends ProcessorNode implements Connectable {

    private static final Logger LOG = LoggerFactory.getLogger(StandardProcessorNode.class);

    public static final String BULLETIN_OBSERVER_ID = "bulletin-observer";

    public static final TimeUnit DEFAULT_TIME_UNIT = TimeUnit.MILLISECONDS;
    public static final String DEFAULT_YIELD_PERIOD = "1 sec";
    public static final String DEFAULT_PENALIZATION_PERIOD = "30 sec";
    private final AtomicReference<ProcessGroup> processGroup;
    private final AtomicReference<ProcessorDetails> processorRef;
    private final AtomicReference<String> identifier;
    private final Map<Connection, Connectable> destinations;
    private final Map<Relationship, Set<Connection>> connections;
    private final AtomicReference<Set<Relationship>> undefinedRelationshipsToTerminate;
    private final AtomicReference<List<Connection>> incomingConnections;
    private final AtomicBoolean lossTolerant;
    private final AtomicReference<String> comments;
    private final AtomicReference<Position> position;
    private final AtomicReference<String> schedulingPeriod; // stored as string so it's presented to user as they entered it
    private final AtomicReference<String> yieldPeriod;
    private final AtomicReference<String> penalizationPeriod;
    private final AtomicReference<Map<String, String>> style;
    private final AtomicInteger concurrentTaskCount;
    private final AtomicLong yieldExpiration;
    private final AtomicLong schedulingNanos;
    private final AtomicReference<String> versionedComponentId = new AtomicReference<>();
    private final ProcessScheduler processScheduler;
    private long runNanos = 0L;
    private volatile long yieldNanos;
    private volatile ScheduledState desiredState;

    private SchedulingStrategy schedulingStrategy; // guarded by read/write lock
                                                   // ??????? NOT any more
    private ExecutionNode executionNode;
    private final long onScheduleTimeoutMillis;
    private final Map<Thread, ActiveTask> activeThreads = new HashMap<>(48);
    private final int hashCode;
    private volatile boolean hasActiveThreads = false;

    public StandardProcessorNode(final LoggableComponent<Processor> processor, final String uuid,
                                 final ValidationContextFactory validationContextFactory, final ProcessScheduler scheduler,
                                 final ControllerServiceProvider controllerServiceProvider, final NiFiProperties nifiProperties,
                                 final ComponentVariableRegistry variableRegistry, final ReloadComponent reloadComponent, final ValidationTrigger validationTrigger) {

        this(processor, uuid, validationContextFactory, scheduler, controllerServiceProvider, processor.getComponent().getClass().getSimpleName(),
            processor.getComponent().getClass().getCanonicalName(), nifiProperties, variableRegistry, reloadComponent, validationTrigger, false);
    }

    public StandardProcessorNode(final LoggableComponent<Processor> processor, final String uuid,
                                 final ValidationContextFactory validationContextFactory, final ProcessScheduler scheduler,
                                 final ControllerServiceProvider controllerServiceProvider,
                                 final String componentType, final String componentCanonicalClass, final NiFiProperties nifiProperties,
                                 final ComponentVariableRegistry variableRegistry, final ReloadComponent reloadComponent, final ValidationTrigger validationTrigger,
                                 final boolean isExtensionMissing) {

        super(uuid, validationContextFactory, controllerServiceProvider, componentType, componentCanonicalClass, variableRegistry, reloadComponent, validationTrigger, isExtensionMissing);

        final ProcessorDetails processorDetails = new ProcessorDetails(processor);
        this.processorRef = new AtomicReference<>(processorDetails);

        identifier = new AtomicReference<>(uuid);
        destinations = new HashMap<>();
        connections = new HashMap<>();
        incomingConnections = new AtomicReference<>(new ArrayList<>());
        lossTolerant = new AtomicBoolean(false);
        final Set<Relationship> emptySetOfRelationships = new HashSet<>();
        undefinedRelationshipsToTerminate = new AtomicReference<>(emptySetOfRelationships);
        comments = new AtomicReference<>("");
        schedulingPeriod = new AtomicReference<>("0 sec");
        schedulingNanos = new AtomicLong(MINIMUM_SCHEDULING_NANOS);
        yieldPeriod = new AtomicReference<>(DEFAULT_YIELD_PERIOD);
        yieldExpiration = new AtomicLong(0L);
        concurrentTaskCount = new AtomicInteger(1);
        position = new AtomicReference<>(new Position(0D, 0D));
        style = new AtomicReference<>(Collections.unmodifiableMap(new HashMap<String, String>()));
        this.processGroup = new AtomicReference<>();
        processScheduler = scheduler;
        penalizationPeriod = new AtomicReference<>(DEFAULT_PENALIZATION_PERIOD);

        final String timeoutString = nifiProperties.getProperty(NiFiProperties.PROCESSOR_SCHEDULING_TIMEOUT);
        onScheduleTimeoutMillis = timeoutString == null ? 60000 : FormatUtils.getTimeDuration(timeoutString.trim(), TimeUnit.MILLISECONDS);

        schedulingStrategy = SchedulingStrategy.TIMER_DRIVEN;
<<<<<<< HEAD
        executionNode = isExecutionNodeRestricted() ? ExecutionNode.PRIMARY : ExecutionNode.ALL;
=======
        executionNode = ExecutionNode.ALL;
        this.hashCode = new HashCodeBuilder(7, 67).append(identifier).toHashCode();
>>>>>>> cca520aa

        try {
            if (processorDetails.getProcClass().isAnnotationPresent(DefaultSchedule.class)) {
                DefaultSchedule dsc = processorDetails.getProcClass().getAnnotation(DefaultSchedule.class);
                try {
                    this.setSchedulingStrategy(dsc.strategy());
                } catch (Throwable ex) {
                    LOG.error(String.format("Error while setting scheduling strategy from DefaultSchedule annotation: %s", ex.getMessage()), ex);
                }
                try {
                    this.setScheduldingPeriod(dsc.period());
                } catch (Throwable ex) {
                    this.setSchedulingStrategy(SchedulingStrategy.TIMER_DRIVEN);
                    LOG.error(String.format("Error while setting scheduling period from DefaultSchedule annotation: %s", ex.getMessage()), ex);
                }
                if (!processorDetails.isTriggeredSerially()) {
                    try {
                        setMaxConcurrentTasks(dsc.concurrentTasks());
                    } catch (Throwable ex) {
                        LOG.error(String.format("Error while setting max concurrent tasks from DefaultSchedule annotation: %s", ex.getMessage()), ex);
                    }
                }
            }
        } catch (Throwable ex) {
            LOG.error(String.format("Error while setting default schedule from DefaultSchedule annotation: %s",ex.getMessage()),ex);
        }
    }

    @Override
    public ConfigurableComponent getComponent() {
        return processorRef.get().getProcessor();
    }

    @Override
    public TerminationAwareLogger getLogger() {
        return processorRef.get().getComponentLog();
    }

    @Override
    public Object getRunnableComponent() {
        return getProcessor();
    }

    @Override
    public BundleCoordinate getBundleCoordinate() {
        return processorRef.get().getBundleCoordinate();
    }

    /**
     * @return comments about this specific processor instance
     */
    @Override
    public String getComments() {
        return comments.get();
    }

    @Override
    public Authorizable getParentAuthorizable() {
        return getProcessGroup();
    }

    @Override
    public Resource getResource() {
        return ResourceFactory.getComponentResource(ResourceType.Processor, getIdentifier(), getName());
    }

    @Override
    public boolean isRestricted() {
        return getProcessor().getClass().isAnnotationPresent(Restricted.class);
    }

    @Override
    public Class<?> getComponentClass() {
        return getProcessor().getClass();
    }

    @Override
    public boolean isDeprecated() {
        return getProcessor().getClass().isAnnotationPresent(DeprecationNotice.class);
    }


    /**
     * Provides and opportunity to retain information about this particular
     * processor instance
     *
     * @param comments
     *            new comments
     */
    @Override
    public synchronized void setComments(final String comments) {
        this.comments.set(CharacterFilterUtils.filterInvalidXmlCharacters(comments));
    }

    @Override
    public Position getPosition() {
        return position.get();
    }

    @Override
    public synchronized void setPosition(final Position position) {
        this.position.set(position);
    }

    @Override
    public Map<String, String> getStyle() {
        return style.get();
    }

    @Override
    public synchronized void setStyle(final Map<String, String> style) {
        if (style != null) {
            this.style.set(Collections.unmodifiableMap(new HashMap<>(style)));
        }
    }

    @Override
    public String getIdentifier() {
        return identifier.get();
    }

    /**
     * @return if true flow file content generated by this processor is
     *         considered loss tolerant
     */
    @Override
    public boolean isLossTolerant() {
        return lossTolerant.get();
    }

    @Override
    @SuppressWarnings("deprecation")
    public boolean isIsolated() {
        return schedulingStrategy == SchedulingStrategy.PRIMARY_NODE_ONLY || executionNode == ExecutionNode.PRIMARY;
    }

    /**
     * @return true if the processor has the {@link TriggerWhenEmpty}
     *         annotation, false otherwise.
     */
    @Override
    public boolean isTriggerWhenEmpty() {
        return processorRef.get().isTriggerWhenEmpty();
    }

    /**
     * @return true if the processor has the {@link SideEffectFree} annotation,
     *         false otherwise.
     */
    @Override
    public boolean isSideEffectFree() {
        return processorRef.get().isSideEffectFree();
    }

    @Override
    public boolean isSessionBatchingSupported() {
        return processorRef.get().isBatchSupported();
    }

    /**
     * @return true if the processor has the
     *         {@link TriggerWhenAnyDestinationAvailable} annotation, false
     *         otherwise.
     */
    @Override
    public boolean isTriggerWhenAnyDestinationAvailable() {
        return processorRef.get().isTriggerWhenAnyDestinationAvailable();
    }

    /**
     *  Indicates whether the processor's executionNode configuration is restricted to run only in primary node
     */
    @Override
    public boolean isExecutionNodeRestricted(){
        return processorRef.get().isExecutionNodeRestricted();
    }

    /**
     * Indicates whether flow file content made by this processor must be
     * persisted
     *
     * @param lossTolerant
     *            tolerant
     */
    @Override
    public synchronized void setLossTolerant(final boolean lossTolerant) {
        if (isRunning()) {
            throw new IllegalStateException("Cannot modify Processor configuration while the Processor is running");
        }
        this.lossTolerant.set(lossTolerant);
    }

    @Override
    public boolean isAutoTerminated(final Relationship relationship) {
        if (relationship.isAutoTerminated() && getConnections(relationship).isEmpty()) {
            return true;
        }
        final Set<Relationship> terminatable = undefinedRelationshipsToTerminate.get();
        return terminatable == null ? false : terminatable.contains(relationship);
    }

    @Override
    public void setAutoTerminatedRelationships(final Set<Relationship> terminate) {
        if (isRunning()) {
            throw new IllegalStateException("Cannot modify Processor configuration while the Processor is running");
        }

        for (final Relationship rel : terminate) {
            if (!getConnections(rel).isEmpty()) {
                throw new IllegalStateException("Cannot mark relationship '" + rel.getName()
                        + "' as auto-terminated because Connection already exists with this relationship");
            }
        }

        undefinedRelationshipsToTerminate.set(new HashSet<>(terminate));
        resetValidationState();
    }

    /**
     * @return an unmodifiable Set that contains all of the
     *         ProcessorRelationship objects that are configured to be
     *         auto-terminated
     */
    @Override
    public Set<Relationship> getAutoTerminatedRelationships() {
        Set<Relationship> relationships = undefinedRelationshipsToTerminate.get();
        if (relationships == null) {
            relationships = new HashSet<>();
        }
        return Collections.unmodifiableSet(relationships);
    }

    /**
     * @return the value of the processor's {@link CapabilityDescription}
     *         annotation, if one exists, else <code>null</code>.
     */
    public String getProcessorDescription() {
        final Processor processor = processorRef.get().getProcessor();
        final CapabilityDescription capDesc = processor.getClass().getAnnotation(CapabilityDescription.class);
        String description = null;
        if (capDesc != null) {
            description = capDesc.value();
        }
        return description;
    }

    @Override
    public synchronized void setName(final String name) {
        super.setName(name);
    }

    /**
     * @param timeUnit
     *            determines the unit of time to represent the scheduling
     *            period. If null will be reported in units of
     *            {@link #DEFAULT_SCHEDULING_TIME_UNIT}
     * @return the schedule period that should elapse before subsequent cycles
     *         of this processor's tasks
     */
    @Override
    public long getSchedulingPeriod(final TimeUnit timeUnit) {
        return timeUnit.convert(schedulingNanos.get(), TimeUnit.NANOSECONDS);
    }

    @Override
    public boolean isEventDrivenSupported() {
        return processorRef.get().isEventDrivenSupported();
    }

    /**
     * Updates the Scheduling Strategy used for this Processor
     *
     * @param schedulingStrategy
     *            strategy
     *
     * @throws IllegalArgumentException
     *             if the SchedulingStrategy is not not applicable for this
     *             Processor
     */
    @Override
    public synchronized void setSchedulingStrategy(final SchedulingStrategy schedulingStrategy) {
        if (schedulingStrategy == SchedulingStrategy.EVENT_DRIVEN && !processorRef.get().isEventDrivenSupported()) {
            // not valid. Just ignore it. We don't throw an Exception because if
            // a developer changes a Processor so that
            // it no longer supports EventDriven mode, we don't want the app to
            // fail to startup if it was already in Event-Driven
            // Mode. Instead, we will simply leave it in Timer-Driven mode
            return;
        }

        this.schedulingStrategy = schedulingStrategy;
    }

    /**
     * @return the currently configured scheduling strategy
     */
    @Override
    public SchedulingStrategy getSchedulingStrategy() {
        return this.schedulingStrategy;
    }

    @Override
    public String getSchedulingPeriod() {
        return schedulingPeriod.get();
    }

    @Override
    @SuppressWarnings("deprecation")
    public synchronized void setScheduldingPeriod(final String schedulingPeriod) {
        if (isRunning()) {
            throw new IllegalStateException("Cannot modify Processor configuration while the Processor is running");
        }

        switch (schedulingStrategy) {
        case CRON_DRIVEN: {
            try {
                new CronExpression(schedulingPeriod);
            } catch (final Exception e) {
                throw new IllegalArgumentException(
                        "Scheduling Period is not a valid cron expression: " + schedulingPeriod);
            }
        }
            break;
        case PRIMARY_NODE_ONLY:
        case TIMER_DRIVEN: {
            final long schedulingNanos = FormatUtils.getTimeDuration(requireNonNull(schedulingPeriod),
                    TimeUnit.NANOSECONDS);
            if (schedulingNanos < 0) {
                throw new IllegalArgumentException("Scheduling Period must be positive");
            }
            this.schedulingNanos.set(Math.max(MINIMUM_SCHEDULING_NANOS, schedulingNanos));
        }
            break;
        case EVENT_DRIVEN:
        default:
            return;
        }

        this.schedulingPeriod.set(schedulingPeriod);
    }

    @Override
    public synchronized void setExecutionNode(final ExecutionNode executionNode) {
        if (this.isExecutionNodeRestricted()) {
            this.executionNode = ExecutionNode.PRIMARY;
        } else {
            this.executionNode = executionNode;
        }
    }

    @Override
    public ExecutionNode getExecutionNode() {
        return this.executionNode;
    }

    @Override
    public long getRunDuration(final TimeUnit timeUnit) {
        return timeUnit.convert(this.runNanos, TimeUnit.NANOSECONDS);
    }

    @Override
    public synchronized void setRunDuration(final long duration, final TimeUnit timeUnit) {
        if (duration < 0) {
            throw new IllegalArgumentException("Run Duration must be non-negative value; cannot set to "
                    + timeUnit.toSeconds(duration) + " seconds");
        }

        this.runNanos = timeUnit.toNanos(duration);
    }

    @Override
    public long getYieldPeriod(final TimeUnit timeUnit) {
        final TimeUnit unit = (timeUnit == null ? DEFAULT_TIME_UNIT : timeUnit);
        return unit.convert(yieldNanos, TimeUnit.NANOSECONDS);
    }

    @Override
    public String getYieldPeriod() {
        return yieldPeriod.get();
    }

    @Override
    public synchronized void setYieldPeriod(final String yieldPeriod) {
        if (isRunning()) {
            throw new IllegalStateException("Cannot modify Processor configuration while the Processor is running");
        }
        final long yieldNanos = FormatUtils.getTimeDuration(requireNonNull(yieldPeriod), TimeUnit.NANOSECONDS);
        if (yieldNanos < 0) {
            throw new IllegalArgumentException("Yield duration must be positive");
        }
        this.yieldPeriod.set(yieldPeriod);
        this.yieldNanos = yieldNanos;
    }

    /**
     * Causes the processor not to be scheduled for some period of time. This
     * duration can be obtained and set via the
     * {@link #getYieldPeriod(TimeUnit)} and
     * {@link #setYieldPeriod(long, TimeUnit)} methods.
     */
    @Override
    public void yield() {
        final Processor processor = processorRef.get().getProcessor();
        final long yieldMillis = getYieldPeriod(TimeUnit.MILLISECONDS);
        yield(yieldMillis, TimeUnit.MILLISECONDS);

        final String yieldDuration = (yieldMillis > 1000) ? (yieldMillis / 1000) + " seconds"
                : yieldMillis + " milliseconds";
        LoggerFactory.getLogger(processor.getClass()).debug(
                "{} has chosen to yield its resources; will not be scheduled to run again for {}", processor,
                yieldDuration);
    }

    @Override
    public void yield(final long period, final TimeUnit timeUnit) {
        final long yieldMillis = TimeUnit.MILLISECONDS.convert(period, timeUnit);
        yieldExpiration.set(Math.max(yieldExpiration.get(), System.currentTimeMillis() + yieldMillis));

        processScheduler.yield(this);
    }

    /**
     * @return the number of milliseconds since Epoch at which time this
     *         processor is to once again be scheduled.
     */
    @Override
    public long getYieldExpiration() {
        return yieldExpiration.get();
    }

    @Override
    public long getPenalizationPeriod(final TimeUnit timeUnit) {
        return FormatUtils.getTimeDuration(getPenalizationPeriod(), timeUnit == null ? DEFAULT_TIME_UNIT : timeUnit);
    }

    @Override
    public String getPenalizationPeriod() {
        return penalizationPeriod.get();
    }

    @Override
    public synchronized void setPenalizationPeriod(final String penalizationPeriod) {
        if (isRunning()) {
            throw new IllegalStateException("Cannot modify Processor configuration while the Processor is running");
        }

        final long penalizationMillis = FormatUtils.getTimeDuration(requireNonNull(penalizationPeriod), TimeUnit.MILLISECONDS);
        if (penalizationMillis < 0) {
            throw new IllegalArgumentException("Penalization duration must be positive");
        }

        this.penalizationPeriod.set(penalizationPeriod);
    }

    /**
     * Determines the number of concurrent tasks that may be running for this
     * processor.
     *
     * @param taskCount
     *            a number of concurrent tasks this processor may have running
     * @throws IllegalArgumentException
     *             if the given value is less than 1
     */
    @Override
    public synchronized void setMaxConcurrentTasks(final int taskCount) {
        if (isRunning()) {
            throw new IllegalStateException("Cannot modify Processor configuration while the Processor is running");
        }

        if (taskCount < 1 && getSchedulingStrategy() != SchedulingStrategy.EVENT_DRIVEN) {
            throw new IllegalArgumentException("Cannot set Concurrent Tasks to " + taskCount + " for component "
                    + getIdentifier() + " because Scheduling Strategy is not Event Driven");
        }

        if (!isTriggeredSerially()) {
            concurrentTaskCount.set(taskCount);
        }
    }

    @Override
    public boolean isTriggeredSerially() {
        return processorRef.get().isTriggeredSerially();
    }

    /**
     * @return the number of tasks that may execute concurrently for this processor
     */
    @Override
    public int getMaxConcurrentTasks() {
        return concurrentTaskCount.get();
    }

    @Override
    public LogLevel getBulletinLevel() {
        return LogRepositoryFactory.getRepository(getIdentifier()).getObservationLevel(BULLETIN_OBSERVER_ID);
    }

    @Override
    public synchronized void setBulletinLevel(final LogLevel level) {
        LogRepositoryFactory.getRepository(getIdentifier()).setObservationLevel(BULLETIN_OBSERVER_ID, level);
    }

    @Override
    public Set<Connection> getConnections() {
        final Set<Connection> allConnections = new HashSet<>();
        for (final Set<Connection> connectionSet : connections.values()) {
            allConnections.addAll(connectionSet);
        }

        return allConnections;
    }

    @Override
    public List<Connection> getIncomingConnections() {
        return incomingConnections.get();
    }

    @Override
    public Set<Connection> getConnections(final Relationship relationship) {
        final Set<Connection> applicableConnections = connections.get(relationship);
        return (applicableConnections == null) ? Collections.<Connection> emptySet()
                : Collections.unmodifiableSet(applicableConnections);
    }

    @Override
    public void addConnection(final Connection connection) {
        Objects.requireNonNull(connection, "connection cannot be null");

        if (!connection.getSource().equals(this) && !connection.getDestination().equals(this)) {
            throw new IllegalStateException(
                    "Cannot a connection to a ProcessorNode for which the ProcessorNode is neither the Source nor the Destination");
        }

        try {
            List<Connection> updatedIncoming = null;
            if (connection.getDestination().equals(this)) {
                // don't add the connection twice. This may occur if we have a
                // self-loop because we will be told
                // to add the connection once because we are the source and again
                // because we are the destination.
                final List<Connection> incomingConnections = getIncomingConnections();
                updatedIncoming = new ArrayList<>(incomingConnections);
                if (!updatedIncoming.contains(connection)) {
                    updatedIncoming.add(connection);
                }
            }

            if (connection.getSource().equals(this)) {
                // don't add the connection twice. This may occur if we have a
                // self-loop because we will be told
                // to add the connection once because we are the source and again
                // because we are the destination.
                if (!destinations.containsKey(connection)) {
                    for (final Relationship relationship : connection.getRelationships()) {
                        final Relationship rel = getRelationship(relationship.getName());
                        Set<Connection> set = connections.get(rel);
                        if (set == null) {
                            set = new HashSet<>();
                            connections.put(rel, set);
                        }

                        set.add(connection);

                        destinations.put(connection, connection.getDestination());
                    }

                    final Set<Relationship> autoTerminated = this.undefinedRelationshipsToTerminate.get();
                    if (autoTerminated != null) {
                        autoTerminated.removeAll(connection.getRelationships());
                        this.undefinedRelationshipsToTerminate.set(autoTerminated);
                    }
                }
            }

            if (updatedIncoming != null) {
                setIncomingConnections(Collections.unmodifiableList(updatedIncoming));
            }
        } finally {
            resetValidationState();
        }
    }

    @Override
    public boolean hasIncomingConnection() {
        return !getIncomingConnections().isEmpty();
    }

    @Override
    public void updateConnection(final Connection connection) throws IllegalStateException {
        try {
            if (requireNonNull(connection).getSource().equals(this)) {
                // update any relationships
                //
                // first check if any relations were removed.
                final List<Relationship> existingRelationships = new ArrayList<>();
                for (final Map.Entry<Relationship, Set<Connection>> entry : connections.entrySet()) {
                    if (entry.getValue().contains(connection)) {
                        existingRelationships.add(entry.getKey());
                    }
                }

                for (final Relationship rel : connection.getRelationships()) {
                    if (!existingRelationships.contains(rel)) {
                        // relationship was removed. Check if this is legal.
                        final Set<Connection> connectionsForRelationship = getConnections(rel);
                        if (connectionsForRelationship != null && connectionsForRelationship.size() == 1 && this.isRunning()
                            && !isAutoTerminated(rel) && getRelationships().contains(rel)) {
                            // if we are running and we do not terminate undefined
                            // relationships and this is the only
                            // connection that defines the given relationship, and
                            // that relationship is required,
                            // then it is not legal to remove this relationship from
                            // this connection.
                            throw new IllegalStateException("Cannot remove relationship " + rel.getName()
                                + " from Connection because doing so would invalidate Processor " + this
                                + ", which is currently running");
                        }
                    }
                }

                // remove the connection from any list that currently contains
                for (final Set<Connection> list : connections.values()) {
                    list.remove(connection);
                }

                // add the connection in for all relationships listed.
                for (final Relationship rel : connection.getRelationships()) {
                    Set<Connection> set = connections.get(rel);
                    if (set == null) {
                        set = new HashSet<>();
                        connections.put(rel, set);
                    }
                    set.add(connection);
                }

                // update to the new destination
                destinations.put(connection, connection.getDestination());

                final Set<Relationship> autoTerminated = this.undefinedRelationshipsToTerminate.get();
                if (autoTerminated != null) {
                    autoTerminated.removeAll(connection.getRelationships());
                    this.undefinedRelationshipsToTerminate.set(autoTerminated);
                }
            }

            if (connection.getDestination().equals(this)) {
                // update our incoming connections -- we can just remove & re-add
                // the connection to update the list.
                final List<Connection> incomingConnections = getIncomingConnections();
                final List<Connection> updatedIncoming = new ArrayList<>(incomingConnections);
                updatedIncoming.remove(connection);
                updatedIncoming.add(connection);
                setIncomingConnections(Collections.unmodifiableList(updatedIncoming));
            }
        } finally {
            // need to perform validation in case selected relationships were changed.
            resetValidationState();
        }
    }

    @Override
    public void removeConnection(final Connection connection) {
        boolean connectionRemoved = false;

        if (requireNonNull(connection).getSource().equals(this)) {
            for (final Relationship relationship : connection.getRelationships()) {
                final Set<Connection> connectionsForRelationship = getConnections(relationship);
                if ((connectionsForRelationship == null || connectionsForRelationship.size() <= 1) && isRunning()) {
                    throw new IllegalStateException(
                            "This connection cannot be removed because its source is running and removing it will invalidate this processor");
                }
            }

            for (final Set<Connection> connectionList : this.connections.values()) {
                connectionList.remove(connection);
            }

            connectionRemoved = (destinations.remove(connection) != null);
        }

        if (connection.getDestination().equals(this)) {
            final List<Connection> incomingConnections = getIncomingConnections();
            if (incomingConnections.contains(connection)) {
                final List<Connection> updatedIncoming = new ArrayList<>(incomingConnections);
                updatedIncoming.remove(connection);
                setIncomingConnections(Collections.unmodifiableList(updatedIncoming));
                return;
            }
        }

        if (!connectionRemoved) {
            throw new IllegalArgumentException(
                    "Cannot remove a connection from a ProcessorNode for which the ProcessorNode is not the Source");
        }

        resetValidationState();
    }

    private void setIncomingConnections(final List<Connection> incoming) {
        this.incomingConnections.set(incoming);
        resetValidationState();
    }

    /**
     * @param relationshipName
     *            name
     * @return the relationship for this nodes processor for the given name or
     *         creates a new relationship for the given name
     */
    @Override
    public Relationship getRelationship(final String relationshipName) {
        final Relationship specRel = new Relationship.Builder().name(relationshipName).build();
        Relationship returnRel = specRel;

        final Set<Relationship> relationships;
        final Processor processor = processorRef.get().getProcessor();
        try (final NarCloseable narCloseable = NarCloseable.withComponentNarLoader(processor.getClass(), processor.getIdentifier())) {
            relationships = processor.getRelationships();
        }

        for (final Relationship rel : relationships) {
            if (rel.equals(specRel)) {
                returnRel = rel;
                break;
            }
        }
        return returnRel;
    }

    @Override
    public Processor getProcessor() {
        return processorRef.get().getProcessor();
    }

    @Override
    public synchronized void setProcessor(final LoggableComponent<Processor> processor) {
        if (isRunning()) {
            throw new IllegalStateException("Cannot modify Processor configuration while the Processor is running");
        }

        final ProcessorDetails processorDetails = new ProcessorDetails(processor);
        processorRef.set(processorDetails);
    }

    @Override
    public synchronized void reload(final Set<URL> additionalUrls) throws ProcessorInstantiationException {
        if (isRunning()) {
            throw new IllegalStateException("Cannot reload Processor while the Processor is running");
        }
        String additionalResourcesFingerprint = ClassLoaderUtils.generateAdditionalUrlsFingerprint(additionalUrls);
        setAdditionalResourcesFingerprint(additionalResourcesFingerprint);
        getReloadComponent().reload(this, getCanonicalClassName(), getBundleCoordinate(), additionalUrls);
    }

    /**
     * @return the Set of destination processors for all relationships excluding
     *         any destinations that are this processor itself (self-loops)
     */
    public Set<Connectable> getDestinations() {
        final Set<Connectable> nonSelfDestinations = new HashSet<>();
        for (final Connectable connectable : destinations.values()) {
            if (connectable != this) {
                nonSelfDestinations.add(connectable);
            }
        }
        return nonSelfDestinations;
    }

    public Set<Connectable> getDestinations(final Relationship relationship) {
        final Set<Connectable> destinationSet = new HashSet<>();
        final Set<Connection> relationshipConnections = connections.get(relationship);
        if (relationshipConnections != null) {
            for (final Connection connection : relationshipConnections) {
                destinationSet.add(destinations.get(connection));
            }
        }
        return destinationSet;
    }

    public Set<Relationship> getUndefinedRelationships() {
        final Set<Relationship> undefined = new HashSet<>();
        final Set<Relationship> relationships;
        final Processor processor = processorRef.get().getProcessor();
        try (final NarCloseable narCloseable = NarCloseable.withComponentNarLoader(processor.getClass(), processor.getIdentifier())) {
            relationships = processor.getRelationships();
        }

        if (relationships == null) {
            return undefined;
        }
        for (final Relationship relation : relationships) {
            final Set<Connection> connectionSet = this.connections.get(relation);
            if (connectionSet == null || connectionSet.isEmpty()) {
                undefined.add(relation);
            }
        }
        return undefined;
    }

    /**
     * Determines if the given node is a destination for this node
     *
     * @param node
     *            node
     * @return true if is a direct destination node; false otherwise
     */
    boolean isRelated(final ProcessorNode node) {
        return this.destinations.containsValue(node);
    }

    @Override
    public boolean isRunning() {
        return getScheduledState().equals(ScheduledState.RUNNING) || hasActiveThreads;
    }

    @Override
    public boolean isValidationNecessary() {
        switch (getScheduledState()) {
            case STOPPED:
            case STOPPING:
                return true;
        }

        return false;
    }

    @Override
    public int getActiveThreadCount() {
        return processScheduler.getActiveThreadCount(this);
    }

    List<Connection> getIncomingNonLoopConnections() {
        final List<Connection> connections = getIncomingConnections();
        final List<Connection> nonLoopConnections = new ArrayList<>(connections.size());
        for (final Connection connection : connections) {
            if (!connection.getSource().equals(this)) {
                nonLoopConnections.add(connection);
            }
        }

        return nonLoopConnections;
    }


    @Override
    public Collection<ValidationResult> getValidationErrors() {
        final ValidationState validationState = getValidationState();
        return validationState.getValidationErrors();
    }

    @Override
    protected Collection<ValidationResult> computeValidationErrors(final ValidationContext validationContext) {
        final List<ValidationResult> results = new ArrayList<>();
        try {
            final Collection<ValidationResult> validationResults = super.computeValidationErrors(validationContext);

            validationResults.stream()
                .filter(result -> !result.isValid())
                .forEach(results::add);

            // Ensure that any relationships that don't have a connection defined are auto-terminated
            for (final Relationship relationship : getUndefinedRelationships()) {
                if (!isAutoTerminated(relationship)) {
                    final ValidationResult error = new ValidationResult.Builder()
                        .explanation("Relationship '" + relationship.getName()
                            + "' is not connected to any component and is not auto-terminated")
                        .subject("Relationship " + relationship.getName()).valid(false).build();
                    results.add(error);
                }
            }

            // Ensure that the requirements of the InputRequirement are met.
            switch (getInputRequirement()) {
                case INPUT_ALLOWED:
                    break;
                case INPUT_FORBIDDEN: {
                    final int incomingConnCount = getIncomingNonLoopConnections().size();
                    if (incomingConnCount != 0) {
                        results.add(new ValidationResult.Builder().explanation(
                            "Processor does not allow upstream connections but currently has " + incomingConnCount)
                            .subject("Upstream Connections").valid(false).build());
                    }
                    break;
                }
                case INPUT_REQUIRED: {
                    if (getIncomingNonLoopConnections().isEmpty()) {
                        results.add(new ValidationResult.Builder()
                            .explanation("Processor requires an upstream connection but currently has none")
                            .subject("Upstream Connections").valid(false).build());
                    }
                    break;
                }
            }
        } catch (final Throwable t) {
            LOG.error("Failed to perform validation", t);
            results.add(new ValidationResult.Builder().explanation("Failed to run validation due to " + t.toString())
                    .valid(false).build());
        }

        return results;
    }

    @Override
    public Requirement getInputRequirement() {
        return processorRef.get().getInputRequirement();
    }

    /**
     * Establishes node equality (based on the processor's identifier)
     *
     * @param other
     *            node
     * @return true if equal
     */
    @Override
    public boolean equals(final Object other) {
        if (!(other instanceof ProcessorNode)) {
            return false;
        }
        final ProcessorNode on = (ProcessorNode) other;
        return new EqualsBuilder().append(identifier.get(), on.getIdentifier()).isEquals();
    }

    @Override
    public int hashCode() {
        return hashCode;
    }

    @Override
    public Collection<Relationship> getRelationships() {
        final Processor processor = processorRef.get().getProcessor();
        try (final NarCloseable narCloseable = NarCloseable.withComponentNarLoader(processor.getClass(), processor.getIdentifier())) {
            return getProcessor().getRelationships();
        }
    }

    @Override
    public String toString() {
        final Processor processor = processorRef.get().getProcessor();
        try (final NarCloseable narCloseable = NarCloseable.withComponentNarLoader(processor.getClass(), processor.getIdentifier())) {
            return getProcessor().toString();
        }
    }

    @Override
    public ProcessGroup getProcessGroup() {
        return processGroup.get();
    }

    @Override
    public synchronized void setProcessGroup(final ProcessGroup group) {
        this.processGroup.set(group);
        resetValidationState();
    }

    @Override
    public void onTrigger(final ProcessContext context, final ProcessSessionFactory sessionFactory) {
        final Processor processor = processorRef.get().getProcessor();

        activateThread();
        try (final NarCloseable narCloseable = NarCloseable.withComponentNarLoader(processor.getClass(), processor.getIdentifier())) {
            processor.onTrigger(context, sessionFactory);
        } finally {
            deactivateThread();
        }
    }

    @Override
    public ConnectableType getConnectableType() {
        return ConnectableType.PROCESSOR;
    }

    @Override
    public void setAnnotationData(final String data) {
        Assert.state(!isRunning(), "Cannot set AnnotationData while processor is running");
        super.setAnnotationData(data);
    }

    @Override
    public void verifyCanDelete() throws IllegalStateException {
        verifyCanDelete(false);
    }

    @Override
    public void verifyCanDelete(final boolean ignoreConnections) {
        if (isRunning()) {
            throw new IllegalStateException(this.getIdentifier() + " is running");
        }

        if (!ignoreConnections) {
            for (final Set<Connection> connectionSet : connections.values()) {
                for (final Connection connection : connectionSet) {
                    connection.verifyCanDelete();
                }
            }

            for (final Connection connection : getIncomingConnections()) {
                if (connection.getSource().equals(this)) {
                    connection.verifyCanDelete();
                } else {
                    throw new IllegalStateException(this.getIdentifier() + " is the destination of another component");
                }
            }
        }
    }

    @Override
    public void verifyCanStart() {
        this.verifyCanStart(null);
    }

    @Override
    public void verifyCanStart(final Set<ControllerServiceNode> ignoredReferences) {
        final ScheduledState currentState = getPhysicalScheduledState();
        if (currentState != ScheduledState.STOPPED && currentState != ScheduledState.DISABLED) {
            throw new IllegalStateException(this.getIdentifier() + " cannot be started because it is not stopped. Current state is " + currentState.name());
        }

        verifyNoActiveThreads();

        switch (getValidationStatus()) {
            case VALID:
                return;
            case VALIDATING:
                throw new IllegalStateException("Processor with ID " + getIdentifier() + " cannot be started because its validation is still being performed");
        }

        final Collection<ValidationResult> validationErrors = getValidationErrors(ignoredReferences);
        if (ignoredReferences != null && !validationErrors.isEmpty()) {
            throw new IllegalStateException("Processor with ID " + getIdentifier() + " cannot be started because it is not currently valid");
        }
    }

    @Override
    public void verifyCanStop() {
        if (getScheduledState() != ScheduledState.RUNNING) {
            throw new IllegalStateException(this.getIdentifier() + " is not scheduled to run");
        }
    }

    @Override
    public void verifyCanUpdate() {
        if (isRunning()) {
            throw new IllegalStateException(this.getIdentifier() + " is not stopped");
        }
    }

    @Override
    public void verifyCanEnable() {
        if (getScheduledState() != ScheduledState.DISABLED) {
            throw new IllegalStateException(this.getIdentifier() + " is not disabled");
        }

        verifyNoActiveThreads();
    }

    @Override
    public void verifyCanDisable() {
        if (getScheduledState() != ScheduledState.STOPPED) {
            throw new IllegalStateException(this.getIdentifier() + " is not stopped");
        }
        verifyNoActiveThreads();
    }

    @Override
    public void verifyCanClearState() throws IllegalStateException {
        verifyCanUpdate();
    }

    private void verifyNoActiveThreads() throws IllegalStateException {
        if (hasActiveThreads) {
            final int threadCount = getActiveThreadCount();
            if (threadCount > 0) {
                throw new IllegalStateException(this.getIdentifier() + " has " + threadCount + " threads still active");
            }
        }
    }

    @Override
    public void verifyModifiable() throws IllegalStateException {
        if (isRunning()) {
            throw new IllegalStateException("Cannot modify Processor configuration while the Processor is running");
        }
    }

    @Override
    public void enable() {
        desiredState = ScheduledState.STOPPED;
        final boolean updated = scheduledState.compareAndSet(ScheduledState.DISABLED, ScheduledState.STOPPED);

        if (updated) {
            LOG.info("{} enabled so ScheduledState transitioned from DISABLED to STOPPED", this);
        } else {
            LOG.info("{} enabled but not currently DISABLED so set desired state to STOPPED; current state is {}", this, scheduledState.get());
        }
    }

    @Override
    public void disable() {
        desiredState = ScheduledState.DISABLED;
        final boolean updated = scheduledState.compareAndSet(ScheduledState.STOPPED, ScheduledState.DISABLED);

        if (updated) {
            LOG.info("{} disabled so ScheduledState transitioned from STOPPED to DISABLED", this);
        } else {
            LOG.info("{} disabled but not currently STOPPED so set desired state to DISABLED; current state is {}", this, scheduledState.get());
        }
    }


    /**
     * Will idempotently start the processor using the following sequence: <i>
     * <ul>
     * <li>Validate Processor's state (e.g., PropertyDescriptors,
     * ControllerServices etc.)</li>
     * <li>Transition (atomically) Processor's scheduled state form STOPPED to
     * STARTING. If the above state transition succeeds, then execute the start
     * task (asynchronously) which will be re-tried until @OnScheduled is
     * executed successfully and "schedulingAgentCallback' is invoked, or until
     * STOP operation is initiated on this processor. If state transition fails
     * it means processor is already being started and WARN message will be
     * logged explaining it.</li>
     * </ul>
     * </i>
     * <p>
     * Any exception thrown while invoking operations annotated with @OnSchedule
     * will be caught and logged after which @OnUnscheduled operation will be
     * invoked (quietly) and the start sequence will be repeated (re-try) after
     * delay provided by 'administrativeYieldMillis'.
     * </p>
     * <p>
     * Upon successful completion of start sequence (@OnScheduled -&gt;
     * 'schedulingAgentCallback') the attempt will be made to transition
     * processor's scheduling state to RUNNING at which point processor is
     * considered to be fully started and functioning. If upon successful
     * invocation of @OnScheduled operation the processor can not be
     * transitioned to RUNNING state (e.g., STOP operation was invoked on the
     * processor while it's @OnScheduled operation was executing), the
     * processor's @OnUnscheduled operation will be invoked and its scheduling
     * state will be set to STOPPED at which point the processor is considered
     * to be fully stopped.
     * </p>
     */
    @Override
    public void start(final ScheduledExecutorService taskScheduler, final long administrativeYieldMillis, final ProcessContext processContext,
            final SchedulingAgentCallback schedulingAgentCallback, final boolean failIfStopping) {

        switch (getValidationStatus()) {
            case INVALID:
                throw new IllegalStateException("Processor " + this.getName() + " is not in a valid state due to " + this.getValidationErrors());
            case VALIDATING:
                throw new IllegalStateException("Processor " + this.getName() + " cannot be started because its validation is still being performed");
        }

        final Processor processor = processorRef.get().getProcessor();
        final ComponentLog procLog = new SimpleProcessLogger(StandardProcessorNode.this.getIdentifier(), processor);

        ScheduledState currentState;
        boolean starting;
        synchronized (this) {
            currentState = this.scheduledState.get();

            if (currentState == ScheduledState.STOPPED) {
                starting = this.scheduledState.compareAndSet(ScheduledState.STOPPED, ScheduledState.STARTING);
                if (starting) {
                    desiredState = ScheduledState.RUNNING;
                }
            } else if (currentState == ScheduledState.STOPPING && !failIfStopping) {
                desiredState = ScheduledState.RUNNING;
                return;
            } else {
                starting = false;
            }
        }

        if (starting) { // will ensure that the Processor represented by this node can only be started once
            hasActiveThreads = true;
            initiateStart(taskScheduler, administrativeYieldMillis, processContext, schedulingAgentCallback);
        } else {
            final String procName = processorRef.get().toString();
            LOG.warn("Cannot start {} because it is not currently stopped. Current state is {}", procName, currentState);
            procLog.warn("Cannot start {} because it is not currently stopped. Current state is {}", new Object[] {procName, currentState});
        }
    }

    private synchronized void activateThread() {
        final Thread thread = Thread.currentThread();
        final Long timestamp = System.currentTimeMillis();
        activeThreads.put(thread, new ActiveTask(timestamp));
    }

    private synchronized void deactivateThread() {
        activeThreads.remove(Thread.currentThread());
    }

    @Override
    public synchronized List<ActiveThreadInfo> getActiveThreads() {
        final long now = System.currentTimeMillis();
        final ThreadMXBean mbean = ManagementFactory.getThreadMXBean();
        final ThreadInfo[] infos = mbean.dumpAllThreads(true, true);
        final long[] deadlockedThreadIds = mbean.findDeadlockedThreads();
        final long[] monitorDeadlockThreadIds = mbean.findMonitorDeadlockedThreads();

        final Map<Long, ThreadInfo> threadInfoMap = Stream.of(infos)
            .collect(Collectors.toMap(info -> info.getThreadId(), Function.identity(), (a, b) -> a));

        final List<ActiveThreadInfo> threadList = new ArrayList<>(activeThreads.size());
        for (final Map.Entry<Thread, ActiveTask> entry : activeThreads.entrySet()) {
            final Thread thread = entry.getKey();
            final ActiveTask activeTask = entry.getValue();
            final Long timestamp = activeTask.getStartTime();
            final long activeMillis = now - timestamp;
            final ThreadInfo threadInfo = threadInfoMap.get(thread.getId());

            final String stackTrace = ThreadUtils.createStackTrace(thread, threadInfo, deadlockedThreadIds, monitorDeadlockThreadIds, activeMillis);

            final ActiveThreadInfo activeThreadInfo = new ActiveThreadInfo(thread.getName(), stackTrace, activeMillis, activeTask.isTerminated());
            threadList.add(activeThreadInfo);
        }

        return threadList;
    }

    @Override
    public synchronized int getTerminatedThreadCount() {
        return (int) activeThreads.values().stream()
            .filter(ActiveTask::isTerminated)
            .count();
    }


    @Override
    public int terminate() {
        verifyCanTerminate();

        int count = 0;
        for (final Map.Entry<Thread, ActiveTask> entry : activeThreads.entrySet()) {
            final Thread thread = entry.getKey();
            final ActiveTask activeTask = entry.getValue();

            if (!activeTask.isTerminated()) {
                activeTask.terminate();

                thread.setName(thread.getName() + " <Terminated Task>");
                count++;
            }

            thread.interrupt();
        }

        getLogger().terminate();
        scheduledState.set(ScheduledState.STOPPED);

        return count;
    }

    @Override
    public boolean isTerminated(final Thread thread) {
        final ActiveTask activeTask = activeThreads.get(thread);
        if (activeTask == null) {
            return false;
        }

        return activeTask.isTerminated();
    }

    @Override
    public void verifyCanTerminate() {
        if (getScheduledState() != ScheduledState.STOPPED) {
            throw new IllegalStateException("Processor is not stopped");
        }
    }


    private void initiateStart(final ScheduledExecutorService taskScheduler, final long administrativeYieldMillis,
            final ProcessContext processContext, final SchedulingAgentCallback schedulingAgentCallback) {

        final Processor processor = getProcessor();
        final ComponentLog procLog = new SimpleProcessLogger(StandardProcessorNode.this.getIdentifier(), processor);

        final long completionTimestamp = System.currentTimeMillis() + onScheduleTimeoutMillis;

        // Create a task to invoke the @OnScheduled annotation of the processor
        final Callable<Void> startupTask = () -> {
            LOG.debug("Invoking @OnScheduled methods of {}", processor);

            try (final NarCloseable nc = NarCloseable.withComponentNarLoader(processor.getClass(), processor.getIdentifier())) {
                try {
                    activateThread();
                    try {
                        ReflectionUtils.invokeMethodsWithAnnotation(OnScheduled.class, processor, processContext);
                    } finally {
                        deactivateThread();
                    }

                    if (desiredState == ScheduledState.RUNNING && scheduledState.compareAndSet(ScheduledState.STARTING, ScheduledState.RUNNING)) {
                        LOG.debug("Successfully completed the @OnScheduled methods of {}; will now start triggering processor to run", processor);
                        schedulingAgentCallback.trigger(); // callback provided by StandardProcessScheduler to essentially initiate component's onTrigger() cycle
                    } else {
                        LOG.info("Successfully invoked @OnScheduled methods of {} but scheduled state is no longer STARTING so will stop processor now; current state = {}, desired state = {}",
                            processor, scheduledState.get(), desiredState);

                        // can only happen if stopProcessor was called before service was transitioned to RUNNING state
                        activateThread();
                        try {
                            ReflectionUtils.quietlyInvokeMethodsWithAnnotation(OnUnscheduled.class, processor, processContext);
                            ReflectionUtils.quietlyInvokeMethodsWithAnnotation(OnStopped.class, processor, processContext);
                            hasActiveThreads = false;
                        } finally {
                            deactivateThread();
                        }

                        scheduledState.set(ScheduledState.STOPPED);

                        if (desiredState == ScheduledState.DISABLED) {
                            final boolean disabled = scheduledState.compareAndSet(ScheduledState.STOPPED, ScheduledState.DISABLED);
                            if (disabled) {
                                LOG.info("After stopping {}, determined that Desired State is DISABLED so disabled processor", processor);
                            }
                        }
                    }
                } finally {
                    schedulingAgentCallback.onTaskComplete();
                }
            } catch (final Exception e) {
                procLog.error("Failed to properly initialize Processor. If still scheduled to run, NiFi will attempt to "
                    + "initialize and run the Processor again after the 'Administrative Yield Duration' has elapsed. Failure is due to " + e, e);

                // If processor's task completed Exceptionally, then we want to retry initiating the start (if Processor is still scheduled to run).
                try (final NarCloseable nc = NarCloseable.withComponentNarLoader(processor.getClass(), processor.getIdentifier())) {
                    activateThread();
                    try {
                        ReflectionUtils.quietlyInvokeMethodsWithAnnotation(OnUnscheduled.class, processor, processContext);
                        ReflectionUtils.quietlyInvokeMethodsWithAnnotation(OnStopped.class, processor, processContext);
                        hasActiveThreads = false;
                    } finally {
                        deactivateThread();
                    }
                }

                // make sure we only continue retry loop if STOP action wasn't initiated
                if (scheduledState.get() != ScheduledState.STOPPING) {
                    // re-initiate the entire process
                    final Runnable initiateStartTask = () -> initiateStart(taskScheduler, administrativeYieldMillis, processContext, schedulingAgentCallback);
                    taskScheduler.schedule(initiateStartTask, administrativeYieldMillis, TimeUnit.MILLISECONDS);
                } else {
                    scheduledState.set(ScheduledState.STOPPED);
                }
            }

            return null;
        };

        // Trigger the task in a background thread.
        final Future<?> taskFuture = schedulingAgentCallback.scheduleTask(startupTask);

        // Trigger a task periodically to check if @OnScheduled task completed. Once it has,
        // this task will call SchedulingAgentCallback#onTaskComplete.
        // However, if the task times out, we need to be able to cancel the monitoring. So, in order
        // to do this, we use #scheduleWithFixedDelay and then make that Future available to the task
        // itself by placing it into an AtomicReference.
        final AtomicReference<Future<?>> futureRef = new AtomicReference<>();
        final Runnable monitoringTask = new Runnable() {
            @Override
            public void run() {
                Future<?> monitoringFuture = futureRef.get();
                if (monitoringFuture == null) { // Future is not yet available. Just return and wait for the next invocation.
                    return;
                }

                monitorAsyncTask(taskFuture, monitoringFuture, completionTimestamp);
            }
        };

        final Future<?> future = taskScheduler.scheduleWithFixedDelay(monitoringTask, 1, 10, TimeUnit.MILLISECONDS);
        futureRef.set(future);
    }

    /**
     * Will idempotently stop the processor using the following sequence: <i>
     * <ul>
     * <li>Transition (atomically) Processor's scheduled state from RUNNING to
     * STOPPING. If the above state transition succeeds, then invoke any method
     * on the Processor with the {@link OnUnscheduled} annotation. Once those methods
     * have been called and returned (either normally or exceptionally), start checking
     * to see if all of the Processor's active threads have finished. If not, check again
     * every 100 milliseconds until they have.
     * Once all after threads have completed, the processor's @OnStopped operation will be invoked
     * and its scheduled state is set to STOPPED which completes processor stop
     * sequence.</li>
     * </ul>
     * </i>
     *
     * <p>
     * If for some reason processor's scheduled state can not be transitioned to
     * STOPPING (e.g., the processor didn't finish @OnScheduled operation when
     * stop was called), the attempt will be made to transition processor's
     * scheduled state from STARTING to STOPPING which will allow
     * {@link #start(ScheduledExecutorService, long, ProcessContext, Runnable)}
     * method to initiate processor's shutdown upon exiting @OnScheduled
     * operation, otherwise the processor's scheduled state will remain
     * unchanged ensuring that multiple calls to this method are idempotent.
     * </p>
     */
    @Override
    public CompletableFuture<Void> stop(final ProcessScheduler processScheduler, final ScheduledExecutorService executor, final ProcessContext processContext,
            final SchedulingAgent schedulingAgent, final LifecycleState scheduleState) {

        final Processor processor = processorRef.get().getProcessor();
        LOG.info("Stopping processor: " + processor.getClass());
        desiredState = ScheduledState.STOPPED;

        final CompletableFuture<Void> future = new CompletableFuture<>();
        if (this.scheduledState.compareAndSet(ScheduledState.RUNNING, ScheduledState.STOPPING)) { // will ensure that the Processor represented by this node can only be stopped once
            scheduleState.incrementActiveThreadCount(null);

            // will continue to monitor active threads, invoking OnStopped once there are no
            // active threads (with the exception of the thread performing shutdown operations)
            executor.execute(new Runnable() {
                @Override
                public void run() {
                    try {
                        if (scheduleState.isScheduled()) {
                            schedulingAgent.unschedule(StandardProcessorNode.this, scheduleState);

                            activateThread();
                            try (final NarCloseable nc = NarCloseable.withComponentNarLoader(processor.getClass(), processor.getIdentifier())) {
                                ReflectionUtils.quietlyInvokeMethodsWithAnnotation(OnUnscheduled.class, processor, processContext);
                            } finally {
                                deactivateThread();
                            }
                        }

                        // all threads are complete if the active thread count is 1. This is because this thread that is
                        // performing the lifecycle actions counts as 1 thread.
                        final boolean allThreadsComplete = scheduleState.getActiveThreadCount() == 1;
                        if (allThreadsComplete) {
                            activateThread();
                            try (final NarCloseable nc = NarCloseable.withComponentNarLoader(processor.getClass(), processor.getIdentifier())) {
                                ReflectionUtils.quietlyInvokeMethodsWithAnnotation(OnStopped.class, processor, processContext);
                            } finally {
                                deactivateThread();
                            }

                            scheduleState.decrementActiveThreadCount(null);
                            hasActiveThreads = false;
                            scheduledState.set(ScheduledState.STOPPED);
                            future.complete(null);

                            // This can happen only when we join a cluster. In such a case, we can inherit a flow from the cluster that says that
                            // the Processor is to be running. However, if the Processor is already in the process of stopping, we cannot immediately
                            // start running the Processor. As a result, we check here, since the Processor is stopped, and then immediately start the
                            // Processor if need be.
                            final ScheduledState desired = StandardProcessorNode.this.desiredState;
                            if (desired == ScheduledState.RUNNING) {
                                LOG.info("Finished stopping {} but desired state is now RUNNING so will start processor", this);
                                processScheduler.startProcessor(StandardProcessorNode.this, true);
                            } else if (desired == ScheduledState.DISABLED) {
                                final boolean updated = scheduledState.compareAndSet(ScheduledState.STOPPED, ScheduledState.DISABLED);

                                if (updated) {
                                    LOG.info("Finished stopping {} but desired state is now DISABLED so disabled processor", this);
                                } else {
                                    LOG.info("Finished stopping {} but desired state is now DISABLED. Scheduled State could not be transitioned from STOPPED to DISABLED, "
                                        + "though, so will allow the other thread to finish state transition. Current state is {}", this, scheduledState.get());
                                }
                            }
                        } else {
                            // Not all of the active threads have finished. Try again in 100 milliseconds.
                            executor.schedule(this, 100, TimeUnit.MILLISECONDS);
                        }
                    } catch (final Exception e) {
                        LOG.warn("Failed while shutting down processor " + processor, e);
                    }
                }
            });
        } else {
            // We do compareAndSet() instead of set() to ensure that Processor
            // stoppage is handled consistently including a condition where
            // Processor never got a chance to transition to RUNNING state
            // before stop() was called. If that happens the stop processor
            // routine will be initiated in start() method, otherwise the IF
            // part will handle the stop processor routine.
            this.scheduledState.compareAndSet(ScheduledState.STARTING, ScheduledState.STOPPING);
            future.complete(null);
        }

        return future;
    }


    private void monitorAsyncTask(final Future<?> taskFuture, final Future<?> monitoringFuture, final long completionTimestamp) {
        if (taskFuture.isDone()) {
            monitoringFuture.cancel(false); // stop scheduling this task
        } else if (System.currentTimeMillis() > completionTimestamp) {
            // Task timed out. Request an interrupt of the processor task
            taskFuture.cancel(true);

            // Stop monitoring the processor. We have interrupted the thread so that's all we can do. If the processor responds to the interrupt, then
            // it will be re-scheduled. If it does not, then it will either keep the thread indefinitely or eventually finish, at which point
            // the Processor will begin running.
            monitoringFuture.cancel(false);

            final Processor processor = processorRef.get().getProcessor();
            LOG.warn("Timed out while waiting for OnScheduled of "
                + processor + " to finish. An attempt is made to cancel the task via Thread.interrupt(). However it does not "
                + "guarantee that the task will be canceled since the code inside current OnScheduled operation may "
                + "have been written to ignore interrupts which may result in a runaway thread. This could lead to more issues, "
                + "eventually requiring NiFi to be restarted. This is usually a bug in the target Processor '"
                + processor + "' that needs to be documented, reported and eventually fixed.");
        }
    }

    @Override
    public String getProcessGroupIdentifier() {
        final ProcessGroup group = getProcessGroup();
        return group == null ? null : group.getIdentifier();
    }

    @Override
    public Optional<String> getVersionedComponentId() {
        return Optional.ofNullable(versionedComponentId.get());
    }

    @Override
    public void setVersionedComponentId(final String versionedComponentId) {
        boolean updated = false;
        while (!updated) {
            final String currentId = this.versionedComponentId.get();

            if (currentId == null) {
                updated = this.versionedComponentId.compareAndSet(null, versionedComponentId);
            } else if (currentId.equals(versionedComponentId)) {
                return;
            } else if (versionedComponentId == null) {
                updated = this.versionedComponentId.compareAndSet(currentId, null);
            } else {
                throw new IllegalStateException(this + " is already under version control");
            }
        }
    }
}<|MERGE_RESOLUTION|>--- conflicted
+++ resolved
@@ -193,12 +193,8 @@
         onScheduleTimeoutMillis = timeoutString == null ? 60000 : FormatUtils.getTimeDuration(timeoutString.trim(), TimeUnit.MILLISECONDS);
 
         schedulingStrategy = SchedulingStrategy.TIMER_DRIVEN;
-<<<<<<< HEAD
         executionNode = isExecutionNodeRestricted() ? ExecutionNode.PRIMARY : ExecutionNode.ALL;
-=======
-        executionNode = ExecutionNode.ALL;
         this.hashCode = new HashCodeBuilder(7, 67).append(identifier).toHashCode();
->>>>>>> cca520aa
 
         try {
             if (processorDetails.getProcClass().isAnnotationPresent(DefaultSchedule.class)) {
