<?xml version="1.0" encoding="UTF-8"?>
<!--
  Licensed to the Apache Software Foundation (ASF) under one or more
  contributor license agreements.  See the NOTICE file distributed with
  this work for additional information regarding copyright ownership.
  The ASF licenses this file to You under the Apache License, Version 2.0
  (the "License"); you may not use this file except in compliance with
  the License.  You may obtain a copy of the License at
      http://www.apache.org/licenses/LICENSE-2.0
  Unless required by applicable law or agreed to in writing, software
  distributed under the License is distributed on an "AS IS" BASIS,
  WITHOUT WARRANTIES OR CONDITIONS OF ANY KIND, either express or implied.
  See the License for the specific language governing permissions and
  limitations under the License.
-->

<configuration scan="true" scanPeriod="30 seconds">
    <contextListener class="ch.qos.logback.classic.jul.LevelChangePropagator">
        <resetJUL>true</resetJUL>
    </contextListener>

    <appender name="APP_FILE" class="ch.qos.logback.core.rolling.RollingFileAppender">
        <file>${org.apache.nifi.bootstrap.config.log.dir}/nifi-app.log</file>
        <rollingPolicy class="ch.qos.logback.core.rolling.SizeAndTimeBasedRollingPolicy">
            <!--
              For daily rollover, use 'app_%d.log'.
              For hourly rollover, use 'app_%d{yyyy-MM-dd_HH}.log'.
              To GZIP rolled files, replace '.log' with '.log.gz'.
              To ZIP rolled files, replace '.log' with '.log.zip'.
            -->
            <fileNamePattern>${org.apache.nifi.bootstrap.config.log.dir}/nifi-app_%d{yyyy-MM-dd_HH}.%i.log</fileNamePattern>
            <maxFileSize>100MB</maxFileSize>
            <!-- keep 30 log files worth of history -->
            <maxHistory>30</maxHistory>
        </rollingPolicy>
        <immediateFlush>true</immediateFlush>
        <encoder class="ch.qos.logback.classic.encoder.PatternLayoutEncoder">
            <pattern>%date %level [%thread] %logger{40} %msg%n</pattern>
        </encoder>
    </appender>

    <appender name="USER_FILE" class="ch.qos.logback.core.rolling.RollingFileAppender">
        <file>${org.apache.nifi.bootstrap.config.log.dir}/nifi-user.log</file>
        <rollingPolicy class="ch.qos.logback.core.rolling.TimeBasedRollingPolicy">
            <!--
              For daily rollover, use 'user_%d.log'.
              For hourly rollover, use 'user_%d{yyyy-MM-dd_HH}.log'.
              To GZIP rolled files, replace '.log' with '.log.gz'.
              To ZIP rolled files, replace '.log' with '.log.zip'.
            -->
            <fileNamePattern>${org.apache.nifi.bootstrap.config.log.dir}/nifi-user_%d.log</fileNamePattern>
            <!-- keep 30 log files worth of history -->
            <maxHistory>30</maxHistory>
        </rollingPolicy>
        <encoder class="ch.qos.logback.classic.encoder.PatternLayoutEncoder">
            <pattern>%date %level [%thread] %logger{40} %msg%n</pattern>
        </encoder>
    </appender>

    <appender name="BOOTSTRAP_FILE" class="ch.qos.logback.core.rolling.RollingFileAppender">
        <file>${org.apache.nifi.bootstrap.config.log.dir}/nifi-bootstrap.log</file>
        <rollingPolicy class="ch.qos.logback.core.rolling.TimeBasedRollingPolicy">
            <!--
              For daily rollover, use 'user_%d.log'.
              For hourly rollover, use 'user_%d{yyyy-MM-dd_HH}.log'.
              To GZIP rolled files, replace '.log' with '.log.gz'.
              To ZIP rolled files, replace '.log' with '.log.zip'.
            -->
            <fileNamePattern>${org.apache.nifi.bootstrap.config.log.dir}/nifi-bootstrap_%d.log</fileNamePattern>
            <!-- keep 5 log files worth of history -->
            <maxHistory>5</maxHistory>
        </rollingPolicy>
        <encoder class="ch.qos.logback.classic.encoder.PatternLayoutEncoder">
            <pattern>%date %level [%thread] %logger{40} %msg%n</pattern>
        </encoder>
    </appender>

    <appender name="CONSOLE" class="ch.qos.logback.core.ConsoleAppender">
        <encoder class="ch.qos.logback.classic.encoder.PatternLayoutEncoder">
            <pattern>%date %level [%thread] %logger{40} %msg%n</pattern>
        </encoder>
    </appender>

    <appender name="FRAMEWORK_FILE" class="ch.qos.logback.core.rolling.RollingFileAppender">
        <file>${org.apache.nifi.bootstrap.config.log.dir}/nifi-framework.log</file>
        <rollingPolicy class="ch.qos.logback.core.rolling.SizeAndTimeBasedRollingPolicy">
            <!--
              For daily rollover, use 'app_%d.log'.
              For hourly rollover, use 'app_%d{yyyy-MM-dd_HH}.log'.
              To GZIP rolled files, replace '.log' with '.log.gz'.
              To ZIP rolled files, replace '.log' with '.log.zip'.
            -->
            <fileNamePattern>${org.apache.nifi.bootstrap.config.log.dir}/nifi-framework_%d{yyyy-MM-dd_HH}.%i.log.gz</fileNamePattern>
            <maxFileSize>100MB</maxFileSize>
            <!-- keep 1 week worth of history -->
            <maxHistory>168</maxHistory>
        </rollingPolicy>
        <immediateFlush>true</immediateFlush>
        <encoder class="ch.qos.logback.classic.encoder.PatternLayoutEncoder">
            <pattern>%date %level [%thread] %logger{40} %msg%n</pattern>
        </encoder>
    </appender>

    <!-- valid logging levels: TRACE, DEBUG, INFO, WARN, ERROR -->

    <logger name="org.apache.nifi" level="INFO"/>
    <logger name="org.apache.nifi.processors" level="WARN"/>
    <logger name="org.apache.nifi.processors.standard.LogAttribute" level="INFO"/>
    <logger name="org.apache.nifi.processors.standard.LogMessage" level="INFO"/>
    <logger name="org.apache.calcite.runtime.CalciteException" level="OFF" />



    <!-- Framework classes/packages should go to the FRAMEWORK_FILE log only. -->
    <logger name="org.apache.nifi.controller.repository.StandardProcessSession" level="WARN" additivity="false">
        <appender-ref ref="FRAMEWORK_FILE" />
    </logger>

    <logger name="org.apache.nifi.action" level="INFO" additivity="false">
        <appender-ref ref="FRAMEWORK_FILE"/>
    </logger>

    <logger name="org.apache.nifi.admin" level="INFO" additivity="false">
        <appender-ref ref="FRAMEWORK_FILE"/>
    </logger>

    <logger name="org.apache.nifi.attribute" level="INFO" additivity="false">
        <appender-ref ref="FRAMEWORK_FILE"/>
    </logger>

    <logger name="org.apache.nifi.audit" level="INFO" additivity="false">
        <appender-ref ref="FRAMEWORK_FILE"/>
    </logger>

    <logger name="org.apache.nifi.authentication" level="INFO" additivity="false">
        <appender-ref ref="FRAMEWORK_FILE"/>
    </logger>

    <logger name="org.apache.nifi.BootstrapListener" level="INFO" additivity="false">
        <appender-ref ref="FRAMEWORK_FILE"/>
    </logger>

    <logger name="org.apache.nifi.cluster" level="INFO" additivity="false">
        <appender-ref ref="FRAMEWORK_FILE"/>
    </logger>

    <logger name="org.apache.nifi.components" level="INFO" additivity="false">
        <appender-ref ref="FRAMEWORK_FILE"/>
    </logger>

    <logger name="org.apache.nifi.connectable" level="INFO" additivity="false">
        <appender-ref ref="FRAMEWORK_FILE"/>
    </logger>

    <logger name="org.apache.nifi.controller" level="INFO" additivity="false">
        <appender-ref ref="FRAMEWORK_FILE"/>
    </logger>

    <logger name="org.apache.curator" level="" additivity="false">
        <appref-ref ref="FRAMEWORK_FILE" />
    </logger>

    <logger name="org.apache.nifi.diagnostics" level="INFO" additivity="false">
        <appender-ref ref="FRAMEWORK_FILE"/>
    </logger>

    <logger name="org.apache.nifi.documentation" level="INFO" additivity="false">
        <appender-ref ref="FRAMEWORK_FILE"/>
    </logger>

    <logger name="org.apache.nifi.EmbeddedNiFi" level="INFO" additivity="false">
        <appender-ref ref="FRAMEWORK_FILE"/>
    </logger>

    <logger name="org.apache.nifi.encrypt" level="INFO" additivity="false">
        <appender-ref ref="FRAMEWORK_FILE"/>
    </logger>

    <logger name="org.apache.nifi.engine" level="INFO" additivity="false">
        <appender-ref ref="FRAMEWORK_FILE"/>
    </logger>

    <logger name="org.apache.nifi.events" level="INFO" additivity="false">
        <appender-ref ref="FRAMEWORK_FILE"/>
    </logger>

    <logger name="org.apache.nifi.fingerprint" level="INFO" additivity="false">
        <appender-ref ref="FRAMEWORK_FILE"/>
    </logger>

    <logger name="org.apache.nifi.framework" level="INFO" additivity="false">
        <appender-ref ref="FRAMEWORK_FILE"/>
    </logger>

    <logger name="org.apache.nifi.groups" level="INFO" additivity="false">
        <appender-ref ref="FRAMEWORK_FILE"/>
    </logger>

    <logger name="org.apache.nifi.history" level="INFO" additivity="false">
        <appender-ref ref="FRAMEWORK_FILE"/>
    </logger>

    <logger name="org.apache.nifi.jaxb" level="INFO" additivity="false">
        <appender-ref ref="FRAMEWORK_FILE"/>
    </logger>

    <logger name="org.apache.nifi.key" level="INFO" additivity="false">
        <appender-ref ref="FRAMEWORK_FILE"/>
    </logger>

    <!--
      Kerberos, LDAP, and Ranger are technically plugins, rather than framework, but they are related to interacting
      with the framework, login, etc. moreso than data movement so they are grouped together in the framework log.
    -->
    <logger name="org.apache.nifi.kerberos" level="INFO" additivity="false">
        <appender-ref ref="FRAMEWORK_FILE"/>
    </logger>

    <logger name="org.apache.nifi.ldap" level="INFO" additivity="false">
        <appender-ref ref="FRAMEWORK_FILE"/>
    </logger>

    <logger name="org.apache.nifi.lifecycle" level="INFO" additivity="false">
        <appender-ref ref="FRAMEWORK_FILE"/>
    </logger>

    <logger name="org.apache.nifi.logging" level="INFO" additivity="false">
        <appender-ref ref="FRAMEWORK_FILE"/>
    </logger>

    <logger name="org.apache.nifi.nar" level="INFO" additivity="false">
        <appender-ref ref="FRAMEWORK_FILE"/>
    </logger>

    <logger name="org.apache.nifi.NiFi" level="INFO" additivity="false">
        <appender-ref ref="FRAMEWORK_FILE"/>
    </logger>

    <logger name="org.apache.nifi.NiFiServer" level="INFO" additivity="false">
        <appender-ref ref="FRAMEWORK_FILE"/>
    </logger>

    <logger name="org.apache.nifi.parameter" level="INFO" additivity="false">
        <appender-ref ref="FRAMEWORK_FILE"/>
    </logger>

    <logger name="org.apache.nifi.persistence" level="INFO" additivity="false">
        <appender-ref ref="FRAMEWORK_FILE"/>
    </logger>

    <logger name="org.apache.nifi.prioritizer" level="INFO" additivity="false">
        <appender-ref ref="FRAMEWORK_FILE"/>
    </logger>

    <logger name="org.apache.nifi.processor" level="INFO" additivity="false">
        <appender-ref ref="FRAMEWORK_FILE"/>
    </logger>

    <logger name="org.apache.nifi.provenance" level="INFO" additivity="false">
        <appender-ref ref="FRAMEWORK_FILE"/>
    </logger>

    <logger name="org.apache.nifi.properties" level="INFO" additivity="false">
        <appender-ref ref="FRAMEWORK_FILE"/>
    </logger>

    <logger name="org.apache.nifi.ranger" level="INFO" additivity="false">
        <appender-ref ref="FRAMEWORK_FILE"/>
    </logger>

    <logger name="org.apache.nifi.registry" level="INFO" additivity="false">
        <appender-ref ref="FRAMEWORK_FILE"/>
    </logger>

    <logger name="org.apache.nifi.remote" level="INFO" additivity="false">
        <appender-ref ref="FRAMEWORK_FILE"/>
    </logger>

    <logger name="org.apache.nifi.reporting" level="INFO" additivity="false">
        <appender-ref ref="FRAMEWORK_FILE"/>
    </logger>

    <logger name="org.apache.nifi.spring" level="INFO" additivity="false">
        <appender-ref ref="FRAMEWORK_FILE"/>
    </logger>

    <logger name="org.apache.nifi.user" level="INFO" additivity="false">
        <appender-ref ref="FRAMEWORK_FILE"/>
    </logger>

    <logger name="org.apache.nifi.web" level="INFO" additivity="false">
        <appender-ref ref="FRAMEWORK_FILE"/>
    </logger>

    <logger name="org.apache.nifi.aop" level="INFO" additivity="false">
        <appender-ref ref="FRAMEWORK_FILE"/>
    </logger>

    <logger name="org.wali" level="INFO" additivity="false">
        <appender-ref ref="FRAMEWORK_FILE"/>
    </logger>

    <logger name="org.apache.nifi.wali" level="INFO" additivity="false">
        <appender-ref ref="FRAMEWORK_FILE"/>
    </logger>
    
    <logger name="org.apache.zookeeper" level="INFO" additivity="false">
        <appender-ref ref="FRAMEWORK_FILE" />
    </logger>
    <logger name="org.apache.zookeeper.ClientCnxn" level="ERROR" additivity="false">
        <appender-ref ref="FRAMEWORK_FILE"/>
    </logger>
    <logger name="org.apache.zookeeper.server.NIOServerCnxn" level="ERROR" additivity="false">
        <appender-ref ref="FRAMEWORK_FILE"/>
    </logger>
    <logger name="org.apache.zookeeper.server.NIOServerCnxnFactory" level="ERROR" additivity="false">
        <appender-ref ref="FRAMEWORK_FILE"/>
    </logger>
    <logger name="org.apache.zookeeper.server.quorum" level="ERROR" additivity="false">
        <appender-ref ref="FRAMEWORK_FILE"/>
    </logger>
    <logger name="org.apache.zookeeper.ZooKeeper" level="ERROR" additivity="false">
        <appender-ref ref="FRAMEWORK_FILE"/>
    </logger>
    <logger name="org.apache.zookeeper.server.PrepRequestProcessor" level="ERROR" additivity="false">
        <appender-ref ref="FRAMEWORK_FILE"/>
    </logger>

    <logger name="org.apache.curator.framework.recipes.leader.LeaderSelector" level="OFF" additivity="false">
        <appender-ref ref="FRAMEWORK_FILE"/>
    </logger>

    <logger name="org.apache.curator.ConnectionState" level="OFF" additivity="false">
        <appender-ref ref="FRAMEWORK_FILE"/>
    </logger>

    <!-- Logger for logging HTTP requests received by the web server. -->
    <logger name="org.apache.nifi.server.JettyServer" level="INFO" additivity="false">
        <appender-ref ref="FRAMEWORK_FILE"/>
    </logger>

    <!-- Logger for managing logging statements for jetty -->
    <logger name="org.eclipse.jetty" level="INFO" additivity="false">
        <appender-ref ref="FRAMEWORK_FILE"/>
    </logger>

    <!-- Suppress non-error messages due to excessive logging by class or library -->
    <logger name="org.springframework" level="ERROR" additivity="false">
        <appender-ref ref="FRAMEWORK_FILE"/>
    </logger>

    <!-- Suppress non-error messages due to known warning about redundant path annotation (NIFI-574) -->
    <logger name="org.glassfish.jersey.internal.Errors" level="ERROR" additivity="false">
        <appender-ref ref="FRAMEWORK_FILE"/>
    </logger>

    <!-- Suppress non-error messages due to Jetty AnnotationParser emitting a large amount of WARNS. Issue described in NIFI-5479. -->
<<<<<<< HEAD
    <logger name="org.eclipse.jetty.annotations.AnnotationParser" level="ERROR" additivity="false">
        <appender-ref ref="FRAMEWORK_FILE"/>
    </logger>
    
=======
    <logger name="org.eclipse.jetty.annotations.AnnotationParser" level="ERROR"/>

    <!-- Suppress non-error messages from SSHJ which was emitting large amounts of INFO logs by default -->
    <logger name="net.schmizz.sshj" level="WARN" />
    <logger name="com.hierynomus.sshj" level="WARN" />

>>>>>>> c947e57d
    <!--
        Logger for capturing user events. We do not want to propagate these
        log events to the root logger. These messages are only sent to the
        user-log appender.
    -->
    <logger name="org.apache.nifi.web.security" level="INFO" additivity="false">
        <appender-ref ref="USER_FILE"/>
    </logger>
    <logger name="org.apache.nifi.web.api.config" level="INFO" additivity="false">
        <appender-ref ref="USER_FILE"/>
    </logger>
    <logger name="org.apache.nifi.authorization" level="INFO" additivity="false">
        <appender-ref ref="USER_FILE"/>
    </logger>
    <logger name="org.apache.nifi.cluster.authorization" level="INFO" additivity="false">
        <appender-ref ref="USER_FILE"/>
    </logger>
    <logger name="org.apache.nifi.web.filter.RequestLogger" level="INFO" additivity="false">
        <appender-ref ref="USER_FILE"/>
    </logger>
    <logger name="org.apache.nifi.web.api.AccessResource" level="INFO" additivity="false">
        <appender-ref ref="USER_FILE"/>
    </logger>
    
    <!--
        Logger for capturing Bootstrap logs and NiFi's standard error and standard out.
    -->
    <logger name="org.apache.nifi.bootstrap" level="INFO" additivity="false">
        <appender-ref ref="BOOTSTRAP_FILE" />
    </logger>
    <logger name="org.apache.nifi.bootstrap.Command" level="INFO" additivity="false">
        <appender-ref ref="CONSOLE" />
        <appender-ref ref="BOOTSTRAP_FILE" />
    </logger>

    <!-- Everything written to NiFi's Standard Out will be logged with the logger org.apache.nifi.StdOut at INFO level -->
    <logger name="org.apache.nifi.StdOut" level="INFO" additivity="false">
        <appender-ref ref="BOOTSTRAP_FILE" />
    </logger>

    <!-- Everything written to NiFi's Standard Error will be logged with the logger org.apache.nifi.StdErr at ERROR level -->
    <logger name="org.apache.nifi.StdErr" level="ERROR" additivity="false">
        <appender-ref ref="BOOTSTRAP_FILE" />
    </logger>

    <root level="INFO">
        <appender-ref ref="APP_FILE" />
    </root>

</configuration><|MERGE_RESOLUTION|>--- conflicted
+++ resolved
@@ -355,19 +355,17 @@
     </logger>
 
     <!-- Suppress non-error messages due to Jetty AnnotationParser emitting a large amount of WARNS. Issue described in NIFI-5479. -->
-<<<<<<< HEAD
+
     <logger name="org.eclipse.jetty.annotations.AnnotationParser" level="ERROR" additivity="false">
         <appender-ref ref="FRAMEWORK_FILE"/>
     </logger>
+    <logger name="net.schmizz.sshj" level="WARN" additivity="false">
+        <appender-ref ref="FRAMEWORK_FILE"/>
+    </logger>
+    <logger name="com.hierynomus.sshj" level="WARN" additivity="false">
+        <appender-ref ref="FRAMEWORK_FILE"/>
+    </logger>
     
-=======
-    <logger name="org.eclipse.jetty.annotations.AnnotationParser" level="ERROR"/>
-
-    <!-- Suppress non-error messages from SSHJ which was emitting large amounts of INFO logs by default -->
-    <logger name="net.schmizz.sshj" level="WARN" />
-    <logger name="com.hierynomus.sshj" level="WARN" />
-
->>>>>>> c947e57d
     <!--
         Logger for capturing user events. We do not want to propagate these
         log events to the root logger. These messages are only sent to the
