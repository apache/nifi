--- conflicted
+++ resolved
@@ -417,15 +417,9 @@
         logger.info("OIDC Token Response: ${mockResponse.dump()}")
 
         // Act
-<<<<<<< HEAD
         def msg = shouldFail(ConnectException) {
             String loginAuthenticationToken = soip.convertOIDCTokenToLoginAuthenticationToken(mockResponse)
             logger.info("Login authentication token: ${loginAuthenticationToken}")
-=======
-        def msg = shouldFail {
-            String nifiToken = soip.convertOIDCTokenToNiFiToken(mockResponse)
-            logger.info("NiFi token: ${nifiToken}")
->>>>>>> a95ffce6
         }
         logger.expected(msg)
 
