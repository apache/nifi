--- conflicted
+++ resolved
@@ -16,20 +16,18 @@
  */
 package org.apache.nifi.web.security.oidc;
 
-import com.github.benmanes.caffeine.cache.Cache;
-import com.github.benmanes.caffeine.cache.Caffeine;
+import com.google.common.cache.Cache;
+import com.google.common.cache.CacheBuilder;
 import com.nimbusds.oauth2.sdk.AuthorizationGrant;
 import com.nimbusds.oauth2.sdk.Scope;
 import com.nimbusds.oauth2.sdk.id.State;
-<<<<<<< HEAD
-import org.apache.nifi.web.security.token.LoginAuthenticationToken;
-import org.apache.nifi.web.security.util.CacheKey;
-import org.apache.nifi.web.security.util.IdentityProviderUtils;
-
-=======
->>>>>>> aa741cc5
 import java.io.IOException;
+import java.math.BigInteger;
 import java.net.URI;
+import java.nio.charset.StandardCharsets;
+import java.security.MessageDigest;
+import java.security.SecureRandom;
+import java.util.concurrent.ExecutionException;
 import java.util.concurrent.TimeUnit;
 import org.apache.nifi.web.security.util.CacheKey;
 
@@ -40,12 +38,12 @@
  */
 public class OidcService {
 
-    private final OidcIdentityProvider identityProvider;
-    private final Cache<CacheKey, State> stateLookupForPendingRequests; // identifier from cookie -> state value
-    private final Cache<CacheKey, String> jwtLookupForCompletedRequests; // identifier from cookie -> jwt or identity (and generate jwt on retrieval)
-
-    /**
-     * Creates a new OIDC with an expiration of 1 minute.
+    private OidcIdentityProvider identityProvider;
+    private Cache<CacheKey, State> stateLookupForPendingRequests; // identifier from cookie -> state value
+    private Cache<CacheKey, String> jwtLookupForCompletedRequests; // identifier from cookie -> jwt or identity (and generate jwt on retrieval)
+
+    /**
+     * Creates a new OtpService with an expiration of 1 minute.
      *
      * @param identityProvider          The identity provider
      */
@@ -54,7 +52,7 @@
     }
 
     /**
-     * Creates a new OIDC Service.
+     * Creates a new OtpService.
      *
      * @param identityProvider          The identity provider
      * @param duration                  The expiration duration
@@ -69,8 +67,8 @@
 
         identityProvider.initializeProvider();
         this.identityProvider = identityProvider;
-        this.stateLookupForPendingRequests = Caffeine.newBuilder().expireAfterWrite(duration, units).build();
-        this.jwtLookupForCompletedRequests = Caffeine.newBuilder().expireAfterWrite(duration, units).build();
+        this.stateLookupForPendingRequests = CacheBuilder.newBuilder().expireAfterWrite(duration, units).build();
+        this.jwtLookupForCompletedRequests = CacheBuilder.newBuilder().expireAfterWrite(duration, units).build();
     }
 
     /**
@@ -101,15 +99,6 @@
     }
 
     /**
-     * Returns the OpenId Connect revocation endpoint.
-     *
-     * @return the revocation endpoint
-     */
-    public URI getRevocationEndpoint() {
-        return identityProvider.getRevocationEndpoint();
-    }
-
-    /**
      * Returns the OpenId Connect scope.
      *
      * @return scope
@@ -139,16 +128,32 @@
         }
 
         final CacheKey oidcRequestIdentifierKey = new CacheKey(oidcRequestIdentifier);
-        final State state = new State(IdentityProviderUtils.generateStateValue());
-
-        synchronized (stateLookupForPendingRequests) {
-            final State cachedState = stateLookupForPendingRequests.get(oidcRequestIdentifierKey, key -> state);
-            if (!IdentityProviderUtils.timeConstantEqualityCheck(state.getValue(), cachedState.getValue())) {
-                throw new IllegalStateException("An existing login request is already in progress.");
-            }
+        final State state = new State(generateStateValue());
+
+        try {
+            synchronized (stateLookupForPendingRequests) {
+                final State cachedState = stateLookupForPendingRequests.get(oidcRequestIdentifierKey, () -> state);
+                if (!timeConstantEqualityCheck(state.getValue(), cachedState.getValue())) {
+                    throw new IllegalStateException("An existing login request is already in progress.");
+                }
+            }
+        } catch (ExecutionException e) {
+            throw new IllegalStateException("Unable to store the login request state.");
         }
 
         return state;
+    }
+
+    /**
+     * Generates a value to use as State in the OpenId Connect login sequence. 128 bits is considered cryptographically strong
+     * with current hardware/software, but a Base32 digit needs 5 bits to be fully encoded, so 128 is rounded up to 130. Base32
+     * is chosen because it encodes data with a single case and without including confusing or URI-incompatible characters,
+     * unlike Base64, but is approximately 20% more compact than Base16/hexadecimal
+     *
+     * @return the state value
+     */
+    private String generateStateValue() {
+        return new BigInteger(130, new SecureRandom()).toString(32);
     }
 
     /**
@@ -176,74 +181,23 @@
                 stateLookupForPendingRequests.invalidate(oidcRequestIdentifierKey);
             }
 
-            return state != null && IdentityProviderUtils.timeConstantEqualityCheck(state.getValue(), proposedState.getValue());
-        }
-    }
-
-    /**
-     * Exchanges the specified authorization grant for an ID token.
-     *
+            return state != null && timeConstantEqualityCheck(state.getValue(), proposedState.getValue());
+        }
+    }
+
+    /**
+     * Exchanges the specified authorization grant for an ID token for the given request identifier.
+     *
+     * @param oidcRequestIdentifier request identifier
      * @param authorizationGrant authorization grant
-     * @return a Login Authentication Token
      * @throws IOException exceptional case for communication error with the OpenId Connect provider
      */
-    public LoginAuthenticationToken exchangeAuthorizationCodeForLoginAuthenticationToken(final AuthorizationGrant authorizationGrant) throws IOException {
-        if (!isOidcEnabled()) {
-            throw new IllegalStateException(OPEN_ID_CONNECT_SUPPORT_IS_NOT_CONFIGURED);
-        }
-
-        // Retrieve Login Authentication Token
-        return identityProvider.exchangeAuthorizationCodeforLoginAuthenticationToken(authorizationGrant);
-    }
-
-    /**
-     * Exchanges the specified authorization grant for an access token.
-     *
-     * @param authorizationGrant authorization grant
-     * @return an Access Token string
-     * @throws IOException exceptional case for communication error with the OpenId Connect provider
-     */
-    public String exchangeAuthorizationCodeForAccessToken(final AuthorizationGrant authorizationGrant) throws Exception {
-        if (!isOidcEnabled()) {
-            throw new IllegalStateException(OPEN_ID_CONNECT_SUPPORT_IS_NOT_CONFIGURED);
-        }
-
-        // Retrieve access token
-        return identityProvider.exchangeAuthorizationCodeForAccessToken(authorizationGrant);
-    }
-
-    /**
-     * Exchanges the specified authorization grant for an ID Token.
-     *
-     * @param authorizationGrant authorization grant
-     * @return an ID Token string
-     * @throws IOException exceptional case for communication error with the OpenId Connect provider
-     */
-    public String exchangeAuthorizationCodeForIdToken(final AuthorizationGrant authorizationGrant) throws IOException {
-        if (!isOidcEnabled()) {
-            throw new IllegalStateException(OPEN_ID_CONNECT_SUPPORT_IS_NOT_CONFIGURED);
-        }
-
-        // Retrieve ID token
-        return identityProvider.exchangeAuthorizationCodeForIdToken(authorizationGrant);
-    }
-
-    /**
-     * Stores the NiFi Jwt.
-     *
-     * @param oidcRequestIdentifier request identifier
-     * @param jwt NiFi JWT
-     */
-    public void storeJwt(final String oidcRequestIdentifier, final String jwt) {
-        final CacheKey oidcRequestIdentifierKey = new CacheKey(oidcRequestIdentifier);
-<<<<<<< HEAD
-
-        // Cache the jwt for later retrieval
-        synchronized (jwtLookupForCompletedRequests) {
-            final String cachedJwt = jwtLookupForCompletedRequests.get(oidcRequestIdentifierKey, key -> jwt);
-            if (!IdentityProviderUtils.timeConstantEqualityCheck(jwt, cachedJwt)) {
-                throw new IllegalStateException("An existing login request is already in progress.");
-=======
+    public void exchangeAuthorizationCode(final String oidcRequestIdentifier, final AuthorizationGrant authorizationGrant) throws IOException {
+        if (!isOidcEnabled()) {
+            throw new IllegalStateException(OPEN_ID_CONNECT_SUPPORT_IS_NOT_CONFIGURED);
+        }
+
+        final CacheKey oidcRequestIdentifierKey = new CacheKey(oidcRequestIdentifier);
         final String nifiJwt = retrieveNifiJwt(authorizationGrant);
 
         try {
@@ -253,8 +207,9 @@
                 if (!timeConstantEqualityCheck(nifiJwt, cachedJwt)) {
                     throw new IllegalStateException("An existing login request is already in progress.");
                 }
->>>>>>> aa741cc5
-            }
+            }
+        } catch (final ExecutionException e) {
+            throw new IllegalStateException("Unable to store the login authentication token.");
         }
     }
 
@@ -294,4 +249,18 @@
         }
     }
 
+    /**
+     * Implements a time constant equality check. If either value is null, false is returned.
+     *
+     * @param value1 value1
+     * @param value2 value2
+     * @return if value1 equals value2
+     */
+    private boolean timeConstantEqualityCheck(final String value1, final String value2) {
+        if (value1 == null || value2 == null) {
+            return false;
+        }
+
+        return MessageDigest.isEqual(value1.getBytes(StandardCharsets.UTF_8), value2.getBytes(StandardCharsets.UTF_8));
+    }
 }