    /*
     * Licensed to the Apache Software Foundation (ASF) under one or more
     * contributor license agreements.  See the NOTICE file distributed with
     * this work for additional information regarding copyright ownership.
     * The ASF licenses this file to You under the Apache License, Version 2.0
     * (the "License"); you may not use this file except in compliance with
     * the License.  You may obtain a copy of the License at
     *
     *     http://www.apache.org/licenses/LICENSE-2.0
     *
     * Unless required by applicable law or agreed to in writing, software
     * distributed under the License is distributed on an "AS IS" BASIS,
     * WITHOUT WARRANTIES OR CONDITIONS OF ANY KIND, either express or implied.
     * See the License for the specific language governing permissions and
     * limitations under the License.
     */
    
  /* global define, module, require, exports */
    
  (function (root, factory) {
      if (typeof define === 'function' && define.amd) {
          define(['jquery',
                  'd3',
                  'nf.ErrorHandler',
                  'nf.Common',
                  'nf.Dialog',
                  'nf.Client',
                  'nf.CanvasUtils',
                  'nf.ng.Bridge',
                  'nf.RemoteProcessGroup'],
              function ($, d3, nfErrorHandler, nfCommon, nfDialog, nfClient, nfCanvasUtils, nfNgBridge, nfRemoteProcessGroup) {
                  return (nf.RemoteProcessGroupPorts = factory($, d3, nfErrorHandler, nfCommon, nfDialog, nfClient, nfCanvasUtils, nfNgBridge, nfRemoteProcessGroup));
              });
      } else if (typeof exports === 'object' && typeof module === 'object') {
          module.exports = (nf.RemoteProcessGroupPorts =
              factory(require('jquery'),
                  require('d3'),
                  require('nf.ErrorHandler'),
                  require('nf.Common'),
                  require('nf.Dialog'),
                  require('nf.Client'),
                  require('nf.CanvasUtils'),
                  require('nf.ng.Bridge'),
                  require('nf.RemoteProcessGroup')));
      } else {
          nf.RemoteProcessGroupPorts = factory(root.$,
              root.d3,
              root.nf.ErrorHandler,
              root.nf.Common,
              root.nf.Dialog,
              root.nf.Client,
              root.nf.CanvasUtils,
              root.nf.ng.Bridge,
              root.nf.RemoteProcessGroup);
      }
  }(this, function ($, d3, nfErrorHandler, nfCommon, nfDialog, nfClient, nfCanvasUtils, nfNgBridge, nfRemoteProcessGroup) {
      'use strict';
    
        /**
         * Initializes the remote port configuration dialog.
         */
        var initRemotePortConfigurationDialog = function () {
            $('#remote-port-configuration').modal({
              headerText: nf._.msg('nf-remote-process-group-ports.ConfigureRemotePort'),
                scrollableContentStyle: 'scrollable',
                buttons: [{
                  buttonText: nf._.msg('nf-remote-process-group-ports.Apply'),
                    color: {
                        base: '#728E9B',
                        hover: '#004849',
                        text: '#ffffff'
                    },
                    handler: {
                        click: function () {
                            var remotePortConcurrentTasks = $('#remote-port-concurrent-tasks').val();
    
                            // ensure the property name and value is specified
                            if ($.isNumeric(remotePortConcurrentTasks)) {
                                var remoteProcessGroupId = $('#remote-process-group-ports-id').text();
                                var remoteProcessGroupData = d3.select('#id-' + remoteProcessGroupId).datum();
                                var remotePortId = $('#remote-port-id').text();
    
                                // create the remote process group details
                                var remoteProcessGroupPortEntity = {
                                  'revision': nfClient.getRevision(remoteProcessGroupData),
                                    'remoteProcessGroupPort': {
                                        id: remotePortId,
                                        groupId: remoteProcessGroupId,
                                        useCompression: $('#remote-port-use-compression').hasClass('checkbox-checked'),
                                        concurrentlySchedulableTaskCount: remotePortConcurrentTasks
                                    }
                                };
    
                                // determine the type of port this is
                                var portContextPath = '/output-ports/';
                                if ($('#remote-port-type').text() === 'input') {
                                    portContextPath = '/input-ports/';
                                }
    
                                // update the selected component
                                $.ajax({
                                    type: 'PUT',
                                    data: JSON.stringify(remoteProcessGroupPortEntity),
                                    url: remoteProcessGroupData.uri + portContextPath + encodeURIComponent(remotePortId),
                                    dataType: 'json',
                                    contentType: 'application/json'
                                }).done(function (response) {
                                  // Update the RemoteProcessGroup revision.
                                  // RemotePorts share revision with parent RemoteProcessGroup.
                                  remoteProcessGroupData.revision = response.revision;
    
                                    // get the response
                                    var remotePort = response.remoteProcessGroupPort;
    
                                    // determine the compression label
                                    var compressionLabel = 'No';
                                    if (remotePort.useCompression === true) {
                                        compressionLabel = 'Yes';
                                    }
    
                                    // set the new values
                                    $('#' + remotePortId + '-concurrent-tasks').text(remotePort.concurrentlySchedulableTaskCount);
                                    $('#' + remotePortId + '-compression').text(compressionLabel);
                                }).fail(function (xhr, status, error) {
                                    if (xhr.status === 400) {
                                        var errors = xhr.responseText.split('\n');
    
                                        var content;
                                        if (errors.length === 1) {
                                            content = $('<span></span>').text(errors[0]);
                                        } else {
                                          content = nfCommon.formatUnorderedList(errors);
                                        }
    
                                      nfDialog.showOkDialog({
                                            dialogContent: content,
                                          headerText: nf._.msg('nf-remote-process-group-ports.RemoteProcessGroupPorts')
                                        });
                                    } else {
                                      nfErrorHandler.handleAjaxError(xhr, status, error);
                                    }
                                }).always(function () {
                                    // close the dialog
                                    $('#remote-port-configuration').modal('hide');
                                });
                            } else {
                              nfDialog.showOkDialog({
                                  headerText: nf._.msg('nf-remote-process-group-ports.RemoteProcessGroupPorts'),
                                  dialogContent: nf._.msg('nf-remote-process-group-ports.Message1')
                                });
    
                                // close the dialog
                                $('#remote-port-configuration').modal('hide');
                            }
                        }
                    }
                },
                    {
                      buttonText: nf._.msg('nf-remote-process-group-ports.Cancel'),
                        color: {
                            base: '#E3E8EB',
                            hover: '#C7D2D7',
                            text: '#004849'
                        },
                        handler: {
                            click: function () {
                                $('#remote-port-configuration').modal('hide');
                            }
                        }
                    }],
                handler: {
                    close: function () {
                        // clear the name/value textfields
                        $('#remote-port-id').text('');
                        $('#remote-port-name').text('');
                        $('#remote-port-concurrent-tasks').val('');
                        $('#remote-port-use-compression').removeClass('checkbox-checked checkbox-unchecked');
                    }
                }
            });
        };
    
        /**
         * Initializes the remote process group configuration dialog.
         */
        var initRemoteProcessGroupConfigurationDialog = function () {
            $('#remote-process-group-ports').modal({
                scrollableContentStyle: 'scrollable',
              headerText: nf._.msg('nf-remote-process-group-ports.RemoteProcessGroupPorts'),
                buttons: [{
                  buttonText: nf._.msg('nf-remote-process-group-ports.Close'),
                    color: {
                        base: '#728E9B',
                        hover: '#004849',
                        text: '#ffffff'
                    },
                    handler: {
                        click: function () {
                            // get the component in question
                            var remoteProcessGroupId = $('#remote-process-group-ports-id').text();
                            var remoteProcessGroup = d3.select('#id-' + remoteProcessGroupId);
                            var remoteProcessGroupData = remoteProcessGroup.datum();
    
                            // if can modify, the over status of this node may have changed
                          if (nfCanvasUtils.canModify(remoteProcessGroup)) {
                                // reload the remote process group
                              nfRemoteProcessGroup.reload(remoteProcessGroupData.id);
                            }
    
                            // hide the dialog
                            $('#remote-process-group-ports').modal('hide');
                        }
                    }
                }],
                handler: {
                    close: function () {
                        // clear the remote process group details
                        $('#remote-process-group-ports-id').text('');
                        $('#remote-process-group-ports-name').text('');
                      $('#remote-process-group-ports-urls').text('');
    
                        // clear any tooltips
                        var dialog = $('#remote-process-group-ports');
                      nfCommon.cleanUpTooltips(dialog, 'div.remote-port-removed');
                      nfCommon.cleanUpTooltips(dialog, 'div.concurrent-tasks-info');
    
                        // clear the input and output ports
                        $('#remote-process-group-input-ports-container').empty();
                        $('#remote-process-group-output-ports-container').empty();
                    }
                }
<<<<<<< HEAD
            });
        };
    
        /**
         * Creates the markup for configuration concurrent tasks for a port.
         *
         * @argument {jQuery} container         The container
         * @argument {object} port              The port
         * @argument {string} portType          The type of port
         */
        var createPortOption = function (container, port, portType) {
          var portId = nfCommon.escapeHtml(port.id);
            var portContainer = $('<div class="remote-port-container"></div>').appendTo(container);
            var portContainerEditContainer = $('<div class="remote-port-edit-container"></div>').appendTo(portContainer);
            var portContainerDetailsContainer = $('<div class="remote-port-details-container"></div>').appendTo(portContainer);
    
            // get the component in question
            var remoteProcessGroupId = $('#remote-process-group-ports-id').text();
            var remoteProcessGroup = d3.select('#id-' + remoteProcessGroupId);
    
            // if can modify, support updating the remote group port
          if (nfCanvasUtils.canModify(remoteProcessGroup)) {
                // show the enabled transmission switch
                var transmissionSwitch;
                if (port.connected === true) {
                    if (port.transmitting === true) {
                      transmissionSwitch = (nfNgBridge.injector.get('$compile')($('<md-switch style="margin:0px" class="md-primary enabled-active-transmission" aria-label="'+nf._.msg('nf-remote-process-group-ports.transmissionSwitch')+'"></md-switch>'))(nfNgBridge.rootScope)).appendTo(portContainerEditContainer);
                        transmissionSwitch.click();
                    } else {
                        if (port.exists === true) {
                          transmissionSwitch = (nfNgBridge.injector.get('$compile')($('<md-switch style="margin:0px" class="md-primary enabled-inactive-transmission" aria-label="'+nf._.msg('nf-remote-process-group-ports.transmissionSwitch')+'"></md-switch>'))(nfNgBridge.rootScope)).appendTo(portContainerEditContainer);
                        } else {
                          (nfNgBridge.injector.get('$compile')($('<md-switch style="margin:0px" class="md-primary disabled-inactive-transmission" aria-label="'+nf._.msg('nf-remote-process-group-ports.transmissionSwitch')+'"></md-switch>'))(nfNgBridge.rootScope)).appendTo(portContainerEditContainer);
                        }
                    }
=======
            }],
            handler: {
                close: function () {
                    // clear the remote process group details
                    $('#remote-process-group-ports-id').text('');
                    $('#remote-process-group-ports-name').text('');
                    $('#remote-process-group-ports-urls').text('');

                    // clear any tooltips
                    var dialog = $('#remote-process-group-ports');
                    nfCommon.cleanUpTooltips(dialog, 'div.remote-port-removed');
                    nfCommon.cleanUpTooltips(dialog, 'div.concurrent-tasks-info');

                    // clear the input and output ports
                    $('#remote-process-group-input-ports-container').empty();
                    $('#remote-process-group-output-ports-container').empty();
                }
            }
        });
    };

    /**
     * Creates the markup for configuration concurrent tasks for a port.
     *
     * @argument {jQuery} container         The container
     * @argument {object} port              The port
     * @argument {string} portType          The type of port
     */
    var createPortOption = function (container, port, portType) {
        var portId = nfCommon.escapeHtml(port.id);
        var portContainer = $('<div class="remote-port-container"></div>').appendTo(container);
        var portContainerEditContainer = $('<div class="remote-port-edit-container"></div>').appendTo(portContainer);
        var portContainerDetailsContainer = $('<div class="remote-port-details-container"></div>').appendTo(portContainer);

        // get the component in question
        var remoteProcessGroupId = $('#remote-process-group-ports-id').text();
        var remoteProcessGroup = d3.select('#id-' + remoteProcessGroupId);

        // if can modify, support updating the remote group port
        if (nfCanvasUtils.canModify(remoteProcessGroup)) {

            var createTransmissionSwitch = function (port) {
                var transmissionSwitch;
                if (port.connected === true) {
                    if (port.transmitting === true) {
                        transmissionSwitch = (nfNgBridge.injector.get('$compile')($('<md-switch style="margin:0px" class="md-primary enabled-active-transmission" aria-label="Toggle port transmission"></md-switch>'))(nfNgBridge.rootScope));
                        transmissionSwitch.click();
                    } else {
                        if (port.exists === true) {
                            transmissionSwitch = (nfNgBridge.injector.get('$compile')($('<md-switch style="margin:0px" class="md-primary enabled-inactive-transmission" aria-label="Toggle port transmission"></md-switch>'))(nfNgBridge.rootScope));
                        } else {
                            (nfNgBridge.injector.get('$compile')($('<md-switch ng-disabled="true" style="margin:0px" class="md-primary disabled-inactive-transmission" aria-label="Toggle port transmission"></md-switch>'))(nfNgBridge.rootScope));
                        }
                    }
                } else {
                    if (port.transmitting === true) {
                        (nfNgBridge.injector.get('$compile')($('<md-switch style="margin:0px" class="md-primary disabled-active-transmission" aria-label="Toggle port transmission"></md-switch>'))(nfNgBridge.rootScope));
                    } else {
                        (nfNgBridge.injector.get('$compile')($('<md-switch ng-disabled="true" style="margin:0px" class="md-primary disabled-inactive-transmission" aria-label="Toggle port transmission"></md-switch>'))(nfNgBridge.rootScope));
                    }
                }

                return transmissionSwitch;
            };

            // show the enabled transmission switch
            var transmissionSwitch = createTransmissionSwitch(port);
            transmissionSwitch.appendTo(portContainerEditContainer);

            // only support configuration when the remote port exists
            if (port.exists === true && port.connected === true) {
                // create the button for editing the ports configuration
                var editRemotePort = $('<button class="button edit-remote-port fa fa-pencil"></button>').click(function () {
                    var portName = $('#' + portId + '-name').text();
                    var portConcurrentTasks = $('#' + portId + '-concurrent-tasks').text();
                    var portCompression = $('#' + portId + '-compression').text() === 'Yes';

                    // show the configuration dialog
                    configureRemotePort(port.id, portName, portConcurrentTasks, portCompression, portType);
                }).appendTo(portContainerEditContainer);

                // show/hide the edit button as appropriate
                if (port.transmitting === true) {
                    editRemotePort.hide();
>>>>>>> c4d0c0bb
                } else {
                    if (port.transmitting === true) {
                      (nfNgBridge.injector.get('$compile')($('<md-switch style="margin:0px" class="md-primary disabled-active-transmission" aria-label="'+nf._.msg('nf-remote-process-group-ports.transmissionSwitch')+'"></md-switch>'))(nfNgBridge.rootScope)).appendTo(portContainerEditContainer);
                    } else {
                      (nfNgBridge.injector.get('$compile')($('<md-switch style="margin:0px" class="md-primary disabled-inactive-transmission" aria-label="'+nf._.msg('nf-remote-process-group-ports.transmissionSwitch')+'"></md-switch>'))(nfNgBridge.rootScope)).appendTo(portContainerEditContainer);
                    }
                }
<<<<<<< HEAD
    
                // only support configuration when the remote port exists
                if (port.exists === true && port.connected === true) {
                    // create the button for editing the ports configuration
                    var editRemotePort = $('<button class="button edit-remote-port fa fa-pencil"></button>').click(function () {
                        var portName = $('#' + portId + '-name').text();
                        var portConcurrentTasks = $('#' + portId + '-concurrent-tasks').text();
                        var portCompression = $('#' + portId + '-compression').text() === 'Yes';
    
                        // show the configuration dialog
                        configureRemotePort(port.id, portName, portConcurrentTasks, portCompression, portType);
                    }).appendTo(portContainerEditContainer);
    
                    // show/hide the edit button as appropriate
                    if (port.transmitting === true) {
                        editRemotePort.hide();
                    } else {
                        editRemotePort.show();
=======
            } else if (port.exists === false) {
                $('<div class="remote-port-removed"/>').appendTo(portContainerEditContainer).qtip($.extend({},
                    nfCommon.config.tooltipConfig,
                    {
                        content: 'This port has been removed.'
                    }));
            }

            // only allow modifications to transmission when the swtich is defined
            if (nfCommon.isDefinedAndNotNull(transmissionSwitch)) {
                var transmissionSwitchClickFunction = function () {
                    // get the component being edited
                    var remoteProcessGroupId = $('#remote-process-group-ports-id').text();
                    var remoteProcessGroupData = d3.select('#id-' + remoteProcessGroupId).datum();

                    // determine the new transmission status
                    var isTransmitting = false;
                    if (transmissionSwitch.hasClass('enabled-inactive-transmission')) {
                        isTransmitting = true;
>>>>>>> c4d0c0bb
                    }
                } else if (port.exists === false) {
                    $('<div class="remote-port-removed"/>').appendTo(portContainerEditContainer).qtip($.extend({},
                      nfCommon.config.tooltipConfig,
                        {
                          content: nf._.msg('nf-remote-process-group-ports.Message3')
                        }));
                }
    
                // only allow modifications to transmission when the swtich is defined
              if (nfCommon.isDefinedAndNotNull(transmissionSwitch)) {
                    // create toggle for changing transmission state
                    transmissionSwitch.click(function () {
                        // get the component being edited
                        var remoteProcessGroupId = $('#remote-process-group-ports-id').text();
                        var remoteProcessGroupData = d3.select('#id-' + remoteProcessGroupId).datum();
    
                        // determine the new transmission status
                        var isTransmitting = false;
                        if (transmissionSwitch.hasClass('enabled-inactive-transmission')) {
                            isTransmitting = true;
                        }
    
                        // create the remote process group details
                        var remoteProcessGroupPortEntity = {
                          'revision': nfClient.getRevision(remoteProcessGroupData),
                            'remoteProcessGroupPort': {
                                id: port.id,
                                groupId: remoteProcessGroupId,
                                transmitting: isTransmitting
                            }
                        };
    
                        // determine the type of port this is
                        var portContextPath = '/output-ports/';
                        if (portType === 'input') {
                            portContextPath = '/input-ports/';
                        }
    
                        // update the selected component
                        $.ajax({
                            type: 'PUT',
                            data: JSON.stringify(remoteProcessGroupPortEntity),
                            url: remoteProcessGroupData.uri + portContextPath + encodeURIComponent(port.id),
                            dataType: 'json',
                            contentType: 'application/json'
                        }).done(function (response) {
                          // Update the RemoteProcessGroup revision.
                          // RemotePorts share revision with parent RemoteProcessGroup.
                          remoteProcessGroupData.revision = response.revision;
    
                            // get the response
                            var remotePort = response.remoteProcessGroupPort;
    
                            // if the remote port no long exists, disable the switch
                            if (remotePort.exists === false) {
                                // make the transmission switch disabled
                                transmissionSwitch.removeClass('enabled-active-transmission enabled-inactive-transmission').addClass('disabled-inactive-transmission').off('click');
    
                                // hide the edit button
                              if (nfCommon.isDefinedAndNotNull(editRemotePort)) {
                                    editRemotePort.hide();
                                }
                            } else {
                                // update the transmission status accordingly
                                if (remotePort.transmitting === true) {
                                    // mark the status as transmitting
                                    transmissionSwitch.removeClass('enabled-active-transmission enabled-inactive-transmission').addClass('enabled-active-transmission');
    
                                    // hide the edit button
                                  if (nfCommon.isDefinedAndNotNull(editRemotePort)) {
                                        editRemotePort.hide();
                                    }
                                } else {
                                    // mark the status as not transmitting
                                    transmissionSwitch.removeClass('enabled-active-transmission enabled-inactive-transmission').addClass('enabled-inactive-transmission');
    
                                    // show the edit button
                                  if (nfCommon.isDefinedAndNotNull(editRemotePort)) {
                                        editRemotePort.show();
                                    }
                                }
                            }
<<<<<<< HEAD
                        }).fail(function (xhr, status, error) {
                            if (xhr.status === 400) {
                                var errors = xhr.responseText.split('\n');
    
                                var content;
                                if (errors.length === 1) {
                                    content = $('<span></span>').text(errors[0]);
                                } else {
                                  content = nfCommon.formatUnorderedList(errors);
                                }
    
                              nfDialog.showOkDialog({
                                  headerText: nf._.msg('nf-remote-process-group-ports.RemoteProcessGroupPorts'),
                                    dialogContent: content
                                });
=======
                        }
                    }).fail(function (xhr, status, error) {
                        // create replacement switch
                        var newTransmissionSwitch = createTransmissionSwitch(port);
                        // add click handler
                        newTransmissionSwitch.click(transmissionSwitchClickFunction);
                        //replace DOM element
                        transmissionSwitch.replaceWith(newTransmissionSwitch);
                        // update transmissionSwitch variable to reference the new switch
                        transmissionSwitch = newTransmissionSwitch;
                        if (xhr.status === 400) {
                            var errors = xhr.responseText.split('\n');

                            var content;
                            if (errors.length === 1) {
                                content = $('<span></span>').text(errors[0]);
>>>>>>> c4d0c0bb
                            } else {
                              nfErrorHandler.handleAjaxError(xhr, status, error);
                            }
                        });
                    });
<<<<<<< HEAD
                }
            } else {
                // show the disabled transmission switch
                if (port.transmitting === true) {
                  (nfNgBridge.injector.get('$compile')($('<md-switch style="margin:0px" class="md-primary disabled-active-transmission" aria-label="'+nf._.msg('nf-remote-process-group-ports.transmissionSwitch')+'"></md-switch>'))(nfNgBridge.rootScope)).appendTo(portContainerEditContainer);
                } else {
                  (nfNgBridge.injector.get('$compile')($('<md-switch style="margin:0px" class="md-primary disabled-inactive-transmission" aria-label="'+nf._.msg('nf-remote-process-group-ports.transmissionSwitch')+'"></md-switch>'))(nfNgBridge.rootScope)).appendTo(portContainerEditContainer);
                }
=======
                };

                // create toggle for changing transmission state
                transmissionSwitch.click(transmissionSwitchClickFunction);
>>>>>>> c4d0c0bb
            }
    
            // add the port id and name
            $('<div id="' + portId + '-id" class="remote-port-id hidden"></div>').text(port.id).appendTo(portContainerDetailsContainer);
            $('<div id="' + portId + '-name" class="remote-port-name ellipsis"></div>').text(port.name).appendTo(portContainerDetailsContainer);
    
            // clear
            $('<div class="clear"></div>').appendTo(portContainerDetailsContainer);
    
            // add the comments for this port
          if (nfCommon.isBlank(port.comments)) {
              $('<div class="remote-port-description unset">'+nf._.msg('nf-remote-process-group-ports.description')+'</div>').appendTo(portContainerDetailsContainer);
            } else {
                $('<div class="remote-port-description"></div>').text(port.comments).appendTo(portContainerDetailsContainer);
            }
    
            // clear
            $('<div class="clear"></div>').appendTo(portContainerDetailsContainer);
    
            var concurrentTasksContainer = $('<div class="concurrent-task-container"></div>').appendTo(portContainerDetailsContainer);
    
            // concurrent tasks
          var concurrentTasks = $('<div class="setting-field"></div>').append($('<div id="' + portId + '-concurrent-tasks"></div>').text(port.concurrentlySchedulableTaskCount));
    
            // add this ports concurrent tasks
            $('<div>' +
                '<div class="setting-name">' +
                'Concurrent tasks' +
                '<div class="processor-setting concurrent-tasks-info fa fa-question-circle"></div>' +
                '</div>' +
                '</div>').append(concurrentTasks).appendTo(concurrentTasksContainer).find('div.concurrent-tasks-info').qtip($.extend({},
              nfCommon.config.tooltipConfig,
                {
                  content: nf._.msg('nf-remote-process-group-ports.Message4')
                }));
    
            var compressionContainer = $('<div class="compression-container"></div>').appendTo(portContainerDetailsContainer);
    
            // determine the compression label
            var compressionLabel = 'No';
            if (port.useCompression === true) {
                compressionLabel = 'Yes';
            }
    
            // add this ports compression config
            $('<div>' +
                '<div class="setting-name">' +
                'Compressed' +
                '</div>' +
              '<div class="setting-field">' +
                '<div id="' + portId + '-compression">' + compressionLabel + '</div>' +
                '</div>' +
                '</div>').appendTo(compressionContainer);
    
            // clear
            $('<div class="clear"></div>').appendTo(portContainer);
    
            // apply ellipsis where appropriate
            portContainer.find('.ellipsis').ellipsis();
    
          // inform Angular app values have changed
          nfNgBridge.digest();
        };
    
        /**
         * Configures the specified remote port.
         *
         * @argument {string} portId            The port id
         * @argument {string} portName          The port name
         * @argument {int} portConcurrentTasks  The number of concurrent tasks for the port
         * @argument {boolean} portCompression  The compression flag for the port
         * @argument {string} portType          The type of port this is
         */
        var configureRemotePort = function (portId, portName, portConcurrentTasks, portCompression, portType) {
            // set port identifiers
            $('#remote-port-id').text(portId);
            $('#remote-port-type').text(portType);
    
            // set port configuration
            var checkState = 'checkbox-unchecked';
            if (portCompression === true) {
                checkState = 'checkbox-checked';
            }
            $('#remote-port-use-compression').addClass(checkState);
            $('#remote-port-concurrent-tasks').val(portConcurrentTasks);
    
            // set the port name
            $('#remote-port-name').text(portName).ellipsis();
    
            // show the dialog
            $('#remote-port-configuration').modal('show');
        };
    
        return {
            init: function () {
                initRemotePortConfigurationDialog();
                initRemoteProcessGroupConfigurationDialog();
            },
    
            /**
             * Shows the details for the remote process group in the specified selection.
             *
             * @argument {selection} selection      The selection
             */
            showPorts: function (selection) {
                // if the specified component is a remote process group, load its properties
              if (nfCanvasUtils.isRemoteProcessGroup(selection)) {
                    var selectionData = selection.datum();
    
                    // load the properties for the specified component
                    $.ajax({
                        type: 'GET',
                        url: selectionData.uri,
                        dataType: 'json'
                    }).done(function (response) {
                        var remoteProcessGroup = response.component;
    
                        // set the model locally
                      nfRemoteProcessGroup.set(response);
    
                        // populate the port settings
                        $('#remote-process-group-ports-id').text(remoteProcessGroup.id);
                        $('#remote-process-group-ports-name').text(remoteProcessGroup.name);
                      $('#remote-process-group-ports-urls').text(remoteProcessGroup.targetUris);
    
                        // get the contents
                        var remoteProcessGroupContents = remoteProcessGroup.contents;
                      if (nfCommon.isDefinedAndNotNull(remoteProcessGroupContents)) {
                            var connectedInputPorts = [];
                            var disconnectedInputPorts = [];
    
                            // show connected ports first
                            var inputPortContainer = $('#remote-process-group-input-ports-container');
                            $.each(remoteProcessGroupContents.inputPorts, function (_, inputPort) {
                                if (inputPort.connected === true) {
                                    connectedInputPorts.push(inputPort);
                                } else {
                                    disconnectedInputPorts.push(inputPort);
                                }
                            });
    
                            // add all connected input ports
                            $.each(connectedInputPorts, function (_, inputPort) {
                                createPortOption(inputPortContainer, inputPort, 'input');
                            });
    
                            // add all disconnected input ports
                            $.each(disconnectedInputPorts, function (_, inputPort) {
                                createPortOption(inputPortContainer, inputPort, 'input');
                            });
    
                          if (nfCommon.isEmpty(connectedInputPorts) && nfCommon.isEmpty(disconnectedInputPorts)) {
                              $('<div class="unset"></div>').text("No ports to display").appendTo(inputPortContainer);
                          }
  
                            var connectedOutputPorts = [];
                            var disconnectedOutputPorts = [];
    
                            // process all the output ports
                            var outputPortContainer = $('#remote-process-group-output-ports-container');
                            $.each(remoteProcessGroupContents.outputPorts, function (i, outputPort) {
                                if (outputPort.connected === true) {
                                    connectedOutputPorts.push(outputPort);
                                } else {
                                    disconnectedOutputPorts.push(outputPort);
                                }
                            });
    
                          // add all connected output ports
                            $.each(connectedOutputPorts, function (_, outputPort) {
                                createPortOption(outputPortContainer, outputPort, 'output');
                            });
    
                          // add all disconnected output ports
                            $.each(disconnectedOutputPorts, function (_, outputPort) {
                                createPortOption(outputPortContainer, outputPort, 'output');
                            });
    
                          if (nfCommon.isEmpty(connectedOutputPorts) && nfCommon.isEmpty(disconnectedOutputPorts)) {
                              $('<div class="unset"></div>').text("No ports to display").appendTo(outputPortContainer);
                          }
                        }
    
                        // show the details
                        $('#remote-process-group-ports').modal('show');
                  }).fail(nfErrorHandler.handleAjaxError);
                }
            }
        };
  }));<|MERGE_RESOLUTION|>--- conflicted
+++ resolved
@@ -229,43 +229,6 @@
                         $('#remote-process-group-output-ports-container').empty();
                     }
                 }
-<<<<<<< HEAD
-            });
-        };
-    
-        /**
-         * Creates the markup for configuration concurrent tasks for a port.
-         *
-         * @argument {jQuery} container         The container
-         * @argument {object} port              The port
-         * @argument {string} portType          The type of port
-         */
-        var createPortOption = function (container, port, portType) {
-          var portId = nfCommon.escapeHtml(port.id);
-            var portContainer = $('<div class="remote-port-container"></div>').appendTo(container);
-            var portContainerEditContainer = $('<div class="remote-port-edit-container"></div>').appendTo(portContainer);
-            var portContainerDetailsContainer = $('<div class="remote-port-details-container"></div>').appendTo(portContainer);
-    
-            // get the component in question
-            var remoteProcessGroupId = $('#remote-process-group-ports-id').text();
-            var remoteProcessGroup = d3.select('#id-' + remoteProcessGroupId);
-    
-            // if can modify, support updating the remote group port
-          if (nfCanvasUtils.canModify(remoteProcessGroup)) {
-                // show the enabled transmission switch
-                var transmissionSwitch;
-                if (port.connected === true) {
-                    if (port.transmitting === true) {
-                      transmissionSwitch = (nfNgBridge.injector.get('$compile')($('<md-switch style="margin:0px" class="md-primary enabled-active-transmission" aria-label="'+nf._.msg('nf-remote-process-group-ports.transmissionSwitch')+'"></md-switch>'))(nfNgBridge.rootScope)).appendTo(portContainerEditContainer);
-                        transmissionSwitch.click();
-                    } else {
-                        if (port.exists === true) {
-                          transmissionSwitch = (nfNgBridge.injector.get('$compile')($('<md-switch style="margin:0px" class="md-primary enabled-inactive-transmission" aria-label="'+nf._.msg('nf-remote-process-group-ports.transmissionSwitch')+'"></md-switch>'))(nfNgBridge.rootScope)).appendTo(portContainerEditContainer);
-                        } else {
-                          (nfNgBridge.injector.get('$compile')($('<md-switch style="margin:0px" class="md-primary disabled-inactive-transmission" aria-label="'+nf._.msg('nf-remote-process-group-ports.transmissionSwitch')+'"></md-switch>'))(nfNgBridge.rootScope)).appendTo(portContainerEditContainer);
-                        }
-                    }
-=======
             }],
             handler: {
                 close: function () {
@@ -350,7 +313,6 @@
                 // show/hide the edit button as appropriate
                 if (port.transmitting === true) {
                     editRemotePort.hide();
->>>>>>> c4d0c0bb
                 } else {
                     if (port.transmitting === true) {
                       (nfNgBridge.injector.get('$compile')($('<md-switch style="margin:0px" class="md-primary disabled-active-transmission" aria-label="'+nf._.msg('nf-remote-process-group-ports.transmissionSwitch')+'"></md-switch>'))(nfNgBridge.rootScope)).appendTo(portContainerEditContainer);
@@ -358,26 +320,6 @@
                       (nfNgBridge.injector.get('$compile')($('<md-switch style="margin:0px" class="md-primary disabled-inactive-transmission" aria-label="'+nf._.msg('nf-remote-process-group-ports.transmissionSwitch')+'"></md-switch>'))(nfNgBridge.rootScope)).appendTo(portContainerEditContainer);
                     }
                 }
-<<<<<<< HEAD
-    
-                // only support configuration when the remote port exists
-                if (port.exists === true && port.connected === true) {
-                    // create the button for editing the ports configuration
-                    var editRemotePort = $('<button class="button edit-remote-port fa fa-pencil"></button>').click(function () {
-                        var portName = $('#' + portId + '-name').text();
-                        var portConcurrentTasks = $('#' + portId + '-concurrent-tasks').text();
-                        var portCompression = $('#' + portId + '-compression').text() === 'Yes';
-    
-                        // show the configuration dialog
-                        configureRemotePort(port.id, portName, portConcurrentTasks, portCompression, portType);
-                    }).appendTo(portContainerEditContainer);
-    
-                    // show/hide the edit button as appropriate
-                    if (port.transmitting === true) {
-                        editRemotePort.hide();
-                    } else {
-                        editRemotePort.show();
-=======
             } else if (port.exists === false) {
                 $('<div class="remote-port-removed"/>').appendTo(portContainerEditContainer).qtip($.extend({},
                     nfCommon.config.tooltipConfig,
@@ -397,7 +339,6 @@
                     var isTransmitting = false;
                     if (transmissionSwitch.hasClass('enabled-inactive-transmission')) {
                         isTransmitting = true;
->>>>>>> c4d0c0bb
                     }
                 } else if (port.exists === false) {
                     $('<div class="remote-port-removed"/>').appendTo(portContainerEditContainer).qtip($.extend({},
@@ -481,23 +422,6 @@
                                     }
                                 }
                             }
-<<<<<<< HEAD
-                        }).fail(function (xhr, status, error) {
-                            if (xhr.status === 400) {
-                                var errors = xhr.responseText.split('\n');
-    
-                                var content;
-                                if (errors.length === 1) {
-                                    content = $('<span></span>').text(errors[0]);
-                                } else {
-                                  content = nfCommon.formatUnorderedList(errors);
-                                }
-    
-                              nfDialog.showOkDialog({
-                                  headerText: nf._.msg('nf-remote-process-group-ports.RemoteProcessGroupPorts'),
-                                    dialogContent: content
-                                });
-=======
                         }
                     }).fail(function (xhr, status, error) {
                         // create replacement switch
@@ -514,27 +438,15 @@
                             var content;
                             if (errors.length === 1) {
                                 content = $('<span></span>').text(errors[0]);
->>>>>>> c4d0c0bb
                             } else {
                               nfErrorHandler.handleAjaxError(xhr, status, error);
                             }
                         });
                     });
-<<<<<<< HEAD
-                }
-            } else {
-                // show the disabled transmission switch
-                if (port.transmitting === true) {
-                  (nfNgBridge.injector.get('$compile')($('<md-switch style="margin:0px" class="md-primary disabled-active-transmission" aria-label="'+nf._.msg('nf-remote-process-group-ports.transmissionSwitch')+'"></md-switch>'))(nfNgBridge.rootScope)).appendTo(portContainerEditContainer);
-                } else {
-                  (nfNgBridge.injector.get('$compile')($('<md-switch style="margin:0px" class="md-primary disabled-inactive-transmission" aria-label="'+nf._.msg('nf-remote-process-group-ports.transmissionSwitch')+'"></md-switch>'))(nfNgBridge.rootScope)).appendTo(portContainerEditContainer);
-                }
-=======
                 };
 
                 // create toggle for changing transmission state
                 transmissionSwitch.click(transmissionSwitchClickFunction);
->>>>>>> c4d0c0bb
             }
     
             // add the port id and name
