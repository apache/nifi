--- conflicted
+++ resolved
@@ -26,6 +26,7 @@
 import org.apache.kudu.client.SessionConfiguration;
 import org.apache.nifi.annotation.behavior.EventDriven;
 import org.apache.nifi.annotation.behavior.InputRequirement;
+import org.apache.nifi.annotation.behavior.RequiresInstanceClassLoading;
 import org.apache.nifi.annotation.behavior.SupportsBatching;
 import org.apache.nifi.annotation.behavior.WritesAttribute;
 import org.apache.nifi.annotation.documentation.CapabilityDescription;
@@ -40,7 +41,6 @@
 import org.apache.nifi.processor.Relationship;
 import org.apache.nifi.processor.exception.ProcessException;
 import org.apache.nifi.processor.util.StandardValidators;
-import org.apache.nifi.processors.kudu.io.OperationType;
 import org.apache.nifi.security.krb.KerberosAction;
 import org.apache.nifi.security.krb.KerberosUser;
 import org.apache.nifi.serialization.RecordReader;
@@ -62,6 +62,7 @@
 
 @EventDriven
 @SupportsBatching
+@RequiresInstanceClassLoading // Because of calls to UserGroupInformation.setConfiguration
 @InputRequirement(InputRequirement.Requirement.INPUT_REQUIRED)
 @Tags({"put", "database", "NoSQL", "kudu", "HDFS", "record"})
 @CapabilityDescription("Reads records from an incoming FlowFile using the provided Record Reader, and writes those records " +
@@ -99,12 +100,8 @@
         .build();
 
     protected static final PropertyDescriptor INSERT_OPERATION = new Builder()
-<<<<<<< HEAD
-        .name("Kudu Operation Type")
-=======
         .name("Insert Operation")
         .displayName("Kudu Operation Type")
->>>>>>> 9ba28068
         .description("Specify operationType for this processor. Insert-Ignore will ignore duplicated rows")
         .defaultValue(OperationType.INSERT.toString())
         .expressionLanguageSupported(ExpressionLanguageScope.FLOWFILE_ATTRIBUTES)
@@ -150,20 +147,12 @@
 
     protected static final PropertyDescriptor IGNORE_NULL = new Builder()
         .name("Ignore NULL")
-<<<<<<< HEAD
-        .displayName("Ignore NULL on Kudu Put Operation")
-        .description("Update only non-Null columns if set true")
-        .defaultValue("true")
-        .allowableValues("true", "false")
-        .addValidator(StandardValidators.BOOLEAN_VALIDATOR)
-=======
         .description("Ignore NULL on Kudu Put Operation, Update only non-Null columns if set true")
         .defaultValue("false")
         .allowableValues("true", "false")
         .required(true)
         .addValidator(StandardValidators.BOOLEAN_VALIDATOR)
         .expressionLanguageSupported(ExpressionLanguageScope.FLOWFILE_ATTRIBUTES)
->>>>>>> 9ba28068
         .build();
 
     protected static final Relationship REL_SUCCESS = new Relationship.Builder()
@@ -183,19 +172,12 @@
     protected int batchSize = 100;
     protected int ffbatch   = 1;
 
-<<<<<<< HEAD
-    protected KuduTable kuduTable;
-
-=======
->>>>>>> 9ba28068
     @Override
     protected List<PropertyDescriptor> getSupportedPropertyDescriptors() {
         final List<PropertyDescriptor> properties = new ArrayList<>();
         properties.add(KUDU_MASTERS);
+        properties.add(TABLE_NAME);
         properties.add(KERBEROS_CREDENTIALS_SERVICE);
-        properties.add(KUDU_OPERATION_TIMEOUT_MS);
-        properties.add(KUDU_KEEP_ALIVE_PERIOD_TIMEOUT_MS);
-        properties.add(TABLE_NAME);
         properties.add(SKIP_HEAD_LINE);
         properties.add(RECORD_READER);
         properties.add(INSERT_OPERATION);
@@ -203,11 +185,8 @@
         properties.add(FLOWFILE_BATCH_SIZE);
         properties.add(BATCH_SIZE);
         properties.add(IGNORE_NULL);
-<<<<<<< HEAD
-=======
         properties.add(KUDU_OPERATION_TIMEOUT_MS);
         properties.add(KUDU_KEEP_ALIVE_PERIOD_TIMEOUT_MS);
->>>>>>> 9ba28068
         return properties;
     }
 
@@ -221,25 +200,13 @@
 
     protected KerberosUser kerberosUser;
     protected KuduSession kuduSession;
-<<<<<<< HEAD
-    protected String tableName;
 
     @OnScheduled
     public void onScheduled(final ProcessContext context) throws IOException, LoginException {
-        tableName = context.getProperty(TABLE_NAME).evaluateAttributeExpressions().getValue();
-=======
-
-    @OnScheduled
-    public void onScheduled(final ProcessContext context) throws IOException, LoginException {
->>>>>>> 9ba28068
         batchSize = context.getProperty(BATCH_SIZE).evaluateAttributeExpressions().asInteger();
         ffbatch   = context.getProperty(FLOWFILE_BATCH_SIZE).evaluateAttributeExpressions().asInteger();
         flushMode = SessionConfiguration.FlushMode.valueOf(context.getProperty(FLUSH_MODE).getValue());
         createKuduClient(context);
-<<<<<<< HEAD
-        kuduTable = getKuduClient().openTable(tableName);
-=======
->>>>>>> 9ba28068
     }
 
     @Override
@@ -289,11 +256,7 @@
 
                 Record record = recordSet.next();
                 while (record != null) {
-<<<<<<< HEAD
-                    Operation operation = getKuduOperationType(operationType, record, fieldNames, ignoreNull);
-=======
                     Operation operation = getKuduOperationType(operationType, record, fieldNames, ignoreNull, kuduTable);
->>>>>>> 9ba28068
                     // We keep track of mappings between Operations and their origins,
                     // so that we know which FlowFiles should be marked failure after buffered flush.
                     operationFlowFileMap.put(operation, flowFile);
@@ -380,11 +343,7 @@
         return kuduSession;
     }
 
-<<<<<<< HEAD
-    private Operation getKuduOperationType(OperationType operationType, Record record, List<String> fieldNames, Boolean ignoreNull) {
-=======
     private Operation getKuduOperationType(OperationType operationType, Record record, List<String> fieldNames, Boolean ignoreNull, KuduTable kuduTable) {
->>>>>>> 9ba28068
         switch (operationType) {
             case DELETE:
                 return deleteRecordFromKudu(kuduTable, record, fieldNames, ignoreNull);
